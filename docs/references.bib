--- conflicted
+++ resolved
@@ -672,7 +672,6 @@
   publisher={Elsevier}
 }
 
-<<<<<<< HEAD
 @article{barbosa2018,
   title={Determina{\c{c}}{\~a}o da Posi{\c{c}}{\~a}o de Equil{\'\i}brio em Mancais Hidrodin{\^a}micos Cil{\'\i}ndricos usando o Algoritmo de Evolu{\c{c}}{\~a}o Diferencial},
   author={Barbosa, Jefferson Silva},
@@ -709,7 +708,8 @@
   number={1000118},
   year={1978},
   publisher={ASME New York}
-=======
+}
+
 @article{genta1988conical,
 author = {Genta, Giancarlo and Gugliotta, Antonio},
 year = {1988},
@@ -719,5 +719,4 @@
 volume = {120},
 journal = {Journal of Sound and Vibration},
 doi = {10.1016/0022-460X(88)90342-2}
->>>>>>> a9b47c3e
 }