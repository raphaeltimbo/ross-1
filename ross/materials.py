--- conflicted
+++ resolved
@@ -3,8 +3,6 @@
 This module defines the Material class and defines
 some of the most common materials used in rotors.
 """
-from pathlib import Path
-
 import os
 import numpy as np
 import toml
@@ -37,17 +35,12 @@
         Young's modulus (N/m**2).
     G_s : float
         Shear modulus (N/m**2).
-<<<<<<< HEAD
     Poisson
-=======
-    rho : float
-        Density (kg/m**3).
->>>>>>> b30db6dd
     color : str
         Can be used on plots.
 
     Examples
-    ------------
+    --------
     >>> AISI4140 = Material(name='AISI4140', rho=7850, E=203.2e9, G_s=80e9)
     >>> Steel = Material(name="Steel", rho=7810, E=211e9, G_s=81.2e9)
     >>> AISI4140.Poisson
@@ -117,11 +110,9 @@
             return False
 
     def __repr__(self):
-<<<<<<< HEAD
         selfE = "{:.3e}".format(self.E)
         selfrho = "{:.3e}".format(self.rho)
         selfGs = "{:.3e}".format(self.G_s)
-=======
         """Function used to give a representation of a Material element, when called.
 
         Parameters
@@ -145,7 +136,6 @@
         selfPoisson = "{:.5e}".format(self.Poisson)
         selfrho = "{:.5e}".format(self.rho)
         selfGs = "{:.5e}".format(self.G_s)
->>>>>>> b30db6dd
 
         return (
             f"Material"
@@ -189,85 +179,47 @@
 
     @staticmethod
     def dump_data(data):
-<<<<<<< HEAD
+        """Auxiliary function to save the materials properties in the save method.
+
+        Parameters
+        ----------
+
+        data : dict
+            Dictionary containing all data needed to instantiate the Object.
+
+        Returns
+        ----------
+        """
         with open(AVAILABLE_MATERIALS_PATH, "w") as f:
             toml.dump(data, f)
 
     @staticmethod
-    def load_data():
-        """Loads materials from data file."""
+    def get_data():
+
+        """Auxiliary function to load all saved materials properties in the use_material method.
+
+        Parameters
+        ----------
+
+        Returns
+        ----------
+
+        data : dict
+            Containing all data needed to instantiate a Material Object.
+
+        """
         try:
             with open(AVAILABLE_MATERIALS_PATH, "r") as f:
-=======
-
-        """Auxiliary function to save the materials properties in the save method.
-
-        Parameters
-        ----------
-
-        data : dict
-            Dictionary containing all data needed to instantiate the Object.
-
-        Returns
-        ----------
-        """
-        with open(Path(os.path.dirname(rs.__file__))/"available_materials.toml", "w") as f:
-            toml.dump(data, f)
-
-    @staticmethod
-    def get_data():
-
-        """Auxiliary function to load all saved materials properties in the use_material method.
-
-        Parameters
-        ----------
-
-        Returns
-        ----------
-
-        data : dict
-            Containing all data needed to instantiate a Material Object.
-
-        """
-        try:
-            with open(Path(os.path.dirname(rs.__file__))/"available_materials.toml", "r") as f:
->>>>>>> b30db6dd
                 data = toml.load(f)
         except FileNotFoundError:
             data = {"Materials": {}}
-            rs.Material.dump_data(data)
+            Material.dump_data(data)
         return data
 
     @staticmethod
     def use_material(name):
-<<<<<<< HEAD
         """Use material that is available in the data file."""
         data = Material.load_data()
-=======
-
-        """Function to load the materials properties and instantiate a Material Object.
-
-        Parameters
-        ----------
-
-        name : string
-            Material's name.
-
-        Returns
-        ----------
-
-        Material : Material Object
-
-        Examples
-        ----------
-        >>> import ross as rs
-        >>> AISI4140 = rs.Material.use_material('AISI4140')
-        >>> AISI4140
-        Material(name="AISI4140", rho=7.85000e+03, G_s=8.00000e+10, E=2.03200e+11, Poisson=2.70000e-01, color='#525252')
-        """
-        data = Material.get_data()
-
->>>>>>> b30db6dd
         try:
             # Remove Poisson from dict and create material from E and G_s
             data["Materials"][name].pop("Poisson")
@@ -278,9 +230,7 @@
 
     @staticmethod
     def remove_material(name):
-<<<<<<< HEAD
         data = Material.load_data()
-=======
 
         """Function used to delete a saved rs.Material.
 
@@ -302,19 +252,15 @@
         >>> steel.remove_material('test_material')
         """
         data = Material.get_data()
-        
->>>>>>> b30db6dd
+
         try:
             del data["Materials"][name]
         except KeyError:
             return "There isn't a saved material with this name."
-
         Material.dump_data(data)
 
     @staticmethod
     def available_materials():
-<<<<<<< HEAD
-=======
         """Function used to get a list of all saved material's names.
 
         Parameters
@@ -334,42 +280,23 @@
         >>> steel.save_material()
         >>> steel.remove_material('test_material')
         """
->>>>>>> b30db6dd
 
         try:
             data = Material.get_data()
             return list(data["Materials"].keys())
         except FileNotFoundError:
             return "There is no saved materials."
-          
+
     def save_material(self):
-<<<<<<< HEAD
         """Saves the material in the available_materials list."""
+        run_path = os.getcwd()
+        ross_path = os.path.dirname(rs.__file__)
+        os.chdir(ross_path)
+
         data = Material.load_data()
-=======
-        """Function used to delete a saved rs.Material.
-
-        Parameters
-        ----------
-
-        self : rs.Material.
-
-        Returns
-        ----------
-
-        Examples
-        ----------
-        >>> import ross as rs
-        >>> steel = rs.Material.use_material('Steel')
-        >>> steel.name = 'test_material'
-        >>> steel.save_material()
-        >>> steel.remove_material('test_material')
-        """
-        """Saves the material in the available_materials list."""
-        data = Material.get_data()
->>>>>>> b30db6dd
         data["Materials"][self.name] = self.__dict__
         Material.dump_data(data)
+        os.chdir(run_path)
 
 
 steel = Material(name="Steel", rho=7810, E=211e9, G_s=81.2e9)