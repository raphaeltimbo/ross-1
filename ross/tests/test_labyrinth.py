--- conflicted
+++ resolved
@@ -46,9 +46,6 @@
 
 
 @pytest.fixture
-<<<<<<< HEAD
-def labyrinth():
-=======
 def labyrinth_manual():
     """LabyrinthSeal with manual thermodynamic parameters."""
     seal = LabyrinthSeal(**COMMON_PARAMS, **MANUAL_PARAMS)
@@ -256,7 +253,6 @@
 @pytest.fixture
 def labyrinth():
     """Original fixture for backward compatibility."""
->>>>>>> 4d992b0e
     seal = LabyrinthSeal(
         n=0,
         inlet_pressure=308000,
@@ -281,10 +277,7 @@
 
 
 def test_labyrinth_coefficients(labyrinth):
-<<<<<<< HEAD
-=======
     """Original test - kept for backward compatibility."""
->>>>>>> 4d992b0e
     assert_allclose(labyrinth.kxx, -50448.19591, rtol=1e-4)
     assert_allclose(labyrinth.kxy, 35536.953463, rtol=1e-4)
     assert_allclose(labyrinth.kyx, -35536.953463, rtol=1e-4)
