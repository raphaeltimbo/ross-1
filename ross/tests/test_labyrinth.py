import numpy as np
import pytest

from numpy.testing import assert_allclose, assert_almost_equal

from ross.seals.labyrinth_seal import LabyrinthSeal
from ross.units import Q_


@pytest.fixture
def labyrinth():

    seal = LabyrinthSeal(
        n=0,
        inlet_pressure=308000,
        outlet_pressure=94300,
        inlet_temperature=283.15,
        pre_swirl_ratio=0.98,
        frequency=Q_([8000], "RPM"),
        n_teeth=16,
        shaft_radius=Q_(72.5,"mm"),
        radial_clearance=Q_(0.3,"mm"),
        pitch=Q_(3.175,"mm"),
        tooth_height=Q_(3.175,"mm"),
        tooth_width=Q_(0.1524,"mm"),
        seal_type="inter",
        gas_composition = 'Methane',
        tz = [298.0, 305.0],
        muz = [11.2e-6, 11.6e-6],

    )

    return seal

def test_labyrinth_coefficients(labyrinth):
<<<<<<< HEAD
    assert_allclose(labyrinth.kxx, -50242.35216407, rtol=1e-4)
    assert_allclose(labyrinth.kxy, 35764.19464202, rtol=1e-4)
    assert_allclose(labyrinth.kyx, -35764.19464202, rtol=1e-4)
    assert_allclose(labyrinth.kyy, -50242.35216407, rtol=1e-4)
    assert_allclose(labyrinth.cxx, 24.03501182, rtol=1e-4)
    assert_allclose(labyrinth.cxy, 55.95971508, rtol=1e-4)
    assert_allclose(labyrinth.cyx, -55.95971508, rtol=1e-4)
    assert_allclose(labyrinth.cyy, 24.03501182, rtol=1e-4)
=======
    kxx = labyrinth.kxx
    kxy = labyrinth.kxy
    kyx = labyrinth.kyx
    kyy = labyrinth.kyy
    cxx = labyrinth.cxx
    cxy = labyrinth.cxy
    cyx = labyrinth.cyx
    cyy = labyrinth.cyy

    assert math.isclose(kxx, -51847.51694877, rel_tol=0.0001)
    assert math.isclose(kxy, 34286.00723278, rel_tol=0.0001)
    assert math.isclose(kyx, -34286.00723278, rel_tol=0.0001)
    assert math.isclose(kyy, -51847.51694877, rel_tol=0.0001)
    assert math.isclose(cxx, 22.79922935, rel_tol=0.0001)
    assert math.isclose(cxy, 58.39427577, rel_tol=0.0001)
    assert math.isclose(cyx, -58.39427577, rel_tol=0.0001)
    assert math.isclose(cyy, 22.79922935, rel_tol=0.0001)
>>>>>>> 641d44f5
<|MERGE_RESOLUTION|>--- conflicted
+++ resolved
@@ -24,16 +24,14 @@
         tooth_height=Q_(3.175,"mm"),
         tooth_width=Q_(0.1524,"mm"),
         seal_type="inter",
-        gas_composition = 'Methane',
-        tz = [298.0, 305.0],
-        muz = [11.2e-6, 11.6e-6],
+        gas_composition = 'AIR',
 
     )
 
     return seal
 
 def test_labyrinth_coefficients(labyrinth):
-<<<<<<< HEAD
+
     assert_allclose(labyrinth.kxx, -50242.35216407, rtol=1e-4)
     assert_allclose(labyrinth.kxy, 35764.19464202, rtol=1e-4)
     assert_allclose(labyrinth.kyx, -35764.19464202, rtol=1e-4)
@@ -41,23 +39,4 @@
     assert_allclose(labyrinth.cxx, 24.03501182, rtol=1e-4)
     assert_allclose(labyrinth.cxy, 55.95971508, rtol=1e-4)
     assert_allclose(labyrinth.cyx, -55.95971508, rtol=1e-4)
-    assert_allclose(labyrinth.cyy, 24.03501182, rtol=1e-4)
-=======
-    kxx = labyrinth.kxx
-    kxy = labyrinth.kxy
-    kyx = labyrinth.kyx
-    kyy = labyrinth.kyy
-    cxx = labyrinth.cxx
-    cxy = labyrinth.cxy
-    cyx = labyrinth.cyx
-    cyy = labyrinth.cyy
-
-    assert math.isclose(kxx, -51847.51694877, rel_tol=0.0001)
-    assert math.isclose(kxy, 34286.00723278, rel_tol=0.0001)
-    assert math.isclose(kyx, -34286.00723278, rel_tol=0.0001)
-    assert math.isclose(kyy, -51847.51694877, rel_tol=0.0001)
-    assert math.isclose(cxx, 22.79922935, rel_tol=0.0001)
-    assert math.isclose(cxy, 58.39427577, rel_tol=0.0001)
-    assert math.isclose(cyx, -58.39427577, rel_tol=0.0001)
-    assert math.isclose(cyy, 22.79922935, rel_tol=0.0001)
->>>>>>> 641d44f5
+    assert_allclose(labyrinth.cyy, 24.03501182, rtol=1e-4)