__version__ = "2.0.0rc2"
import sys
from plotly import io as _pio

import ross.plotly_theme

from .bearing_seal_element import *
from .faults import *
from .disk_element import *
from .gear_element import *
from .materials import *
from .point_mass import *
from .probe import *
from .results import *
from .rotor_assembly import *
from .multi_rotor import *
from .shaft_element import *
from .coupling_element import *
from .units import Q_
from .utils import get_data_from_figure, visualize_matrix
from ross.bearings.lubricants import lubricants_dict
from ross.bearings.cylindrical import *
from ross.seals.labyrinth_seal import *
<<<<<<< HEAD
from ross.model_reduction import *
=======
>>>>>>> 67503f39

_pio.templates.default = "ross"
if "ipykernel" in sys.modules:
    _pio.renderers.default = "notebook"
elif "google.colab" in sys.modules:
    _pio.renderers.default = "colab"
else:
    _pio.renderers.default = "browser"<|MERGE_RESOLUTION|>--- conflicted
+++ resolved
@@ -21,10 +21,7 @@
 from ross.bearings.lubricants import lubricants_dict
 from ross.bearings.cylindrical import *
 from ross.seals.labyrinth_seal import *
-<<<<<<< HEAD
 from ross.model_reduction import *
-=======
->>>>>>> 67503f39
 
 _pio.templates.default = "ross"
 if "ipykernel" in sys.modules:
