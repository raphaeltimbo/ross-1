--- conflicted
+++ resolved
@@ -21,14 +21,10 @@
 from ross.bearings.lubricants import lubricants_dict
 from ross.bearings.plain_journal import *
 from ross.seals.labyrinth_seal import *
-<<<<<<< HEAD
-from ross.model_reduction import *
-=======
 from ross.seals.holepattern_seal import *
 from ross.bearings.thrust_pad import *
 from ross.bearings.tilting_pad import *
-
->>>>>>> 4d992b0e
+from ross.model_reduction import *
 
 _pio.templates.default = "ross"
 if "ipykernel" in sys.modules:
