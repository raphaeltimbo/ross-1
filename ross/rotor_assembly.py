import warnings
from collections.abc import Iterable
from copy import copy, deepcopy
from itertools import chain, cycle
from pathlib import Path

import numpy as np
import pandas as pd
import toml
from methodtools import lru_cache
from plotly import express as px
from plotly import graph_objects as go
from scipy import io as sio
from scipy import linalg as la
from scipy import signal as signal
from scipy.integrate import cumulative_trapezoid as integrate
from scipy.linalg import lu_factor, lu_solve
from scipy.optimize import newton
from scipy.signal import chirp
from scipy.sparse import linalg as las

from ross.bearing_seal_element import (
    BearingElement,
    MagneticBearingElement,
    SealElement,
)
from ross.disk_element import DiskElement
from ross.faults import Crack, MisalignmentFlex, MisalignmentRigid, Rubbing
from ross.materials import Material, steel
from ross.point_mass import PointMass
from ross.results import (
    CampbellResults,
    ConvergenceResults,
    CriticalSpeedResults,
    ForcedResponseResults,
    FrequencyResponseResults,
    Level1Results,
    ModalResults,
    StaticResults,
    SummaryResults,
    TimeResponseResults,
    UCSResults,
    SensitivityResults,
)
from ross.shaft_element import ShaftElement
from ross.units import Q_, check_units
from ross.utils import (
    assemble_C_K_matrices,
    convert_6dof_to_4dof,
    convert_6dof_to_torsional,
    intersection,
    newmark,
    remove_dofs,
)
<<<<<<< HEAD
=======
from ross.seals.labyrinth_seal import LabyrinthSeal

from ross.model_reduction import ModelReduction
>>>>>>> fa687b9a

__all__ = [
    "Rotor",
    "CoAxialRotor",
    "rotor_example",
    "compressor_example",
    "coaxrotor_example",
    "rotor_example_6dof",
    "rotor_example_with_damping",
    "rotor_amb_example",
]

# set Plotly palette of colors
colors = px.colors.qualitative.Dark24


class Rotor(object):
    r"""A rotor object.

    This class will create a rotor with the shaft,
    disk, bearing and seal elements provided.

    Parameters
    ----------
    shaft_elements : list
        List with the shaft elements
    disk_elements : list
        List with the disk elements
    bearing_elements : list
        List with the bearing elements
    point_mass_elements: list
        List with the point mass elements
    tag : str
        A tag for the rotor

    Returns
    -------
    A rotor object.

    Attributes
    ----------
    evalues : array
        Rotor's eigenvalues.
    evectors : array
        Rotor's eigenvectors.
    wn : array
        Rotor's natural frequencies in rad/s.
    wd : array
        Rotor's damped natural frequencies in rad/s.

    Examples
    --------
    >>> #  Rotor without damping with 2 shaft elements 1 disk and 2 bearings
    >>> import ross as rs
    >>> steel = rs.materials.steel
    >>> z = 0
    >>> le = 0.25
    >>> i_d = 0
    >>> o_d = 0.05
    >>> tim0 = rs.ShaftElement(le, i_d, o_d,
    ...                        material=steel,
    ...                        shear_effects=True,
    ...                        rotary_inertia=True,
    ...                        gyroscopic=True)
    >>> tim1 = rs.ShaftElement(le, i_d, o_d,
    ...                        material=steel,
    ...                        shear_effects=True,
    ...                        rotary_inertia=True,
    ...                        gyroscopic=True)
    >>> shaft_elm = [tim0, tim1]
    >>> disk0 = rs.DiskElement.from_geometry(1, steel, 0.07, 0.05, 0.28)
    >>> stf = 1e6
    >>> bearing0 = rs.BearingElement(0, kxx=stf, cxx=0)
    >>> bearing1 = rs.BearingElement(2, kxx=stf, cxx=0)
    >>> rotor = rs.Rotor(shaft_elm, [disk0], [bearing0, bearing1])
    >>> modal = rotor.run_modal(speed=0)
    >>> modal.wd[0] # doctest: +ELLIPSIS
    215.3707...
    """

    def __init__(
        self,
        shaft_elements,
        disk_elements=None,
        bearing_elements=None,
        point_mass_elements=None,
        min_w=None,
        max_w=None,
        rated_w=None,
        tag=None,
    ):
        self.parameters = {"min_w": min_w, "max_w": max_w, "rated_w": rated_w}
        isMultiRotor = type(self) not in (Rotor, CoAxialRotor)

        if tag is None:
            self.tag = "MultiRotor 0" if isMultiRotor else "Rotor 0"
        else:
            self.tag = tag

        ####################################################
        # Config attributes
        ####################################################

        # operational speeds
        self.min_w = min_w
        self.max_w = max_w
        self.rated_w = rated_w

        ####################################################

        # flatten shaft_elements
        def flatten(l):
            for el in l:
                if isinstance(el, Iterable) and not isinstance(el, (str, bytes)):
                    yield from flatten(el)
                else:
                    yield el

        # flatten and make a copy for shaft elements to avoid altering
        # attributes for elements that might be used in different rotors
        # e.g. altering shaft_element.n
        shaft_elements = [copy(el) for el in flatten(shaft_elements)]

        # set n for each shaft element
        for i, sh in enumerate(shaft_elements):
            if sh.n is None:
                sh.n = i
            if sh.tag is None or isMultiRotor:
                sh.tag = sh.get_class_name_prefix(i)

        if disk_elements is None:
            disk_elements = []
        if bearing_elements is None:
            bearing_elements = []
        if point_mass_elements is None:
            point_mass_elements = []

        for i, disk in enumerate(disk_elements):
            if disk.tag is None or isMultiRotor:
                disk.tag = disk.get_class_name_prefix(i)

        for i, brg in enumerate(bearing_elements):
            # add n_l and n_r to bearing elements
            brg.n_l = brg.n
            brg.n_r = brg.n
            if brg.tag is None or isMultiRotor:
                brg.tag = brg.get_class_name_prefix(i)

        for i, p_mass in enumerate(point_mass_elements):
            if p_mass.tag is None or isMultiRotor:
                p_mass.tag = p_mass.get_class_name_prefix(i)

        self.shaft_elements = sorted(shaft_elements, key=lambda el: el.n)
        self.bearing_elements = sorted(bearing_elements, key=lambda el: el.n)
        self.disk_elements = disk_elements
        self.point_mass_elements = point_mass_elements
        self.elements = [
            el
            for el in flatten(
                [
                    self.shaft_elements,
                    self.disk_elements,
                    self.bearing_elements,
                    self.point_mass_elements,
                ]
            )
        ]

        # check if tags are unique
        tags_list = [el.tag for el in self.elements]
        if len(tags_list) != len(set(tags_list)):
            raise ValueError("Tags should be unique.")

        self.number_dof = self._check_number_dof()

        ####################################################
        # Rotor summary
        ####################################################
        columns = [
            "type",
            "n",
            "n_link",
            "L",
            "node_pos",
            "node_pos_r",
            "idl",
            "odl",
            "idr",
            "odr",
            "i_d",
            "o_d",
            "beam_cg",
            "axial_cg_pos",
            "y_pos",
            "material",
            "rho",
            "volume",
            "m",
            "tag",
        ]

        df_shaft = pd.DataFrame([el.summary() for el in self.shaft_elements])
        df_disks = pd.DataFrame([el.summary() for el in self.disk_elements])
        df_bearings = pd.DataFrame(
            [
                el.summary()
                for el in self.bearing_elements
                if not (isinstance(el, SealElement))
            ]
        )
        df_seals = pd.DataFrame(
            [
                el.summary()
                for el in self.bearing_elements
                if (isinstance(el, SealElement))
            ]
        )
        df_point_mass = pd.DataFrame([el.summary() for el in self.point_mass_elements])

        nodes_pos_l = np.zeros(len(df_shaft.n_l))
        nodes_pos_r = np.zeros(len(df_shaft.n_l))
        axial_cg_pos = np.zeros(len(df_shaft.n_l))

        for i, sh in enumerate(self.shaft_elements):
            if i == 0:
                nodes_pos_r[i] = nodes_pos_r[i] + df_shaft.loc[i, "L"]
                axial_cg_pos[i] = sh.beam_cg + nodes_pos_l[i]
                sh.axial_cg_pos = axial_cg_pos[i]
                continue
            if df_shaft.loc[i, "n_l"] == df_shaft.loc[i - 1, "n_l"]:
                nodes_pos_l[i] = nodes_pos_l[i - 1]
                nodes_pos_r[i] = nodes_pos_r[i - 1]
            else:
                nodes_pos_l[i] = nodes_pos_r[i - 1]
                if isMultiRotor:
                    self._fix_nodes_pos(i, sh.n, nodes_pos_l)
                nodes_pos_r[i] = nodes_pos_l[i] + df_shaft.loc[i, "L"]
            axial_cg_pos[i] = sh.beam_cg + nodes_pos_l[i]
            sh.axial_cg_pos = axial_cg_pos[i]

        df_shaft["nodes_pos_l"] = nodes_pos_l
        df_shaft["nodes_pos_r"] = nodes_pos_r
        df_shaft["axial_cg_pos"] = axial_cg_pos

        df = pd.concat(
            [df_shaft, df_disks, df_bearings, df_point_mass, df_seals], sort=True
        )
        df = df.sort_values(by="n_l")
        df = df.reset_index(drop=True)
        df["shaft_number"] = np.zeros(len(df))

        df_shaft["shaft_number"] = np.zeros(len(df_shaft))
        df_disks["shaft_number"] = np.zeros(len(df_disks))
        df_bearings["shaft_number"] = np.zeros(len(df_bearings))
        df_seals["shaft_number"] = np.zeros(len(df_seals))
        df_point_mass["shaft_number"] = np.zeros(len(df_point_mass))

        self.df_disks = df_disks
        self.df_bearings = df_bearings
        self.df_shaft = df_shaft
        self.df_point_mass = df_point_mass
        self.df_seals = df_seals

        # check consistence for disks and bearings location
        if len(df_point_mass) > 0:
            max_loc_point_mass = df_point_mass.n.max()
        else:
            max_loc_point_mass = 0
        max_location = max(df_shaft.n_r.max(), max_loc_point_mass)
        if df.n_l.max() > max_location:
            raise ValueError("Trying to set disk or bearing outside shaft")

        # nodes axial position and diameter
        self.nodes_pos = list(df_shaft.groupby("n_l")["nodes_pos_l"].max())
        self.nodes_pos.append(df_shaft["nodes_pos_r"].iloc[-1])

        self.nodes = list(df_shaft.groupby("n_l")["n_l"].max())
        self.nodes.append(df_shaft["n_r"].iloc[-1])

        self.center_line_pos = [0] * len(self.nodes)

        if isMultiRotor:
            self._fix_nodes()

        nodes_i_d = []
        for n in self.nodes:
            nodes_i_d.append(
                self.df_shaft[
                    (self.df_shaft.n_l == n) | (self.df_shaft.n_r == n)
                ].i_d.min()
            )
        self.nodes_i_d = nodes_i_d

        nodes_o_d = []
        for n in self.nodes:
            nodes_o_d.append(
                self.df_shaft[
                    (self.df_shaft.n_l == n) | (self.df_shaft.n_r == n)
                ].o_d.max()
            )
        self.nodes_o_d = nodes_o_d

        shaft_elements_length = list(df_shaft.groupby("n_l")["L"].min())
        self.shaft_elements_length = shaft_elements_length

        self.L = self.nodes_pos[-1]

        if "n_link" in df.columns:
            self.link_nodes = list(df["n_link"].dropna().unique().astype(int))
        else:
            self.link_nodes = []

        # rotor mass can also be calculated with self.M()[::4, ::4].sum()
        self.m_disks = np.sum([disk.m for disk in self.disk_elements])
        self.m_shaft = np.sum([sh_el.m for sh_el in self.shaft_elements])
        self.m = self.m_disks + self.m_shaft

        # rotor center of mass and total inertia
        CG_sh = np.sum(
            [(sh.m * sh.axial_cg_pos) / self.m for sh in self.shaft_elements]
        )
        CG_dsk = np.sum(
            [
                disk.m * self.nodes_pos[self.nodes.index(disk.n)] / self.m
                for disk in self.disk_elements
            ]
        )
        self.CG = CG_sh + CG_dsk

        Ip_sh = np.sum([sh.Im for sh in self.shaft_elements])
        Ip_dsk = np.sum([disk.Ip for disk in self.disk_elements])
        self.Ip = Ip_sh + Ip_dsk

        # number of dofs
        half_ndof = self.number_dof / 2
        self.ndof = int(
            self.number_dof * len(self.nodes)
            + half_ndof * len(self.point_mass_elements)
        )

        # global indexes for dofs
        n_last = self.shaft_elements[-1].n
        for elm in self.elements:
            dof_mapping = elm.dof_mapping()
            global_dof_mapping = {}
            for k, v in dof_mapping.items():
                dof_letter, dof_number = k.split("_")
                global_dof_mapping[dof_letter + "_" + str(int(dof_number) + elm.n)] = (
                    int(v)
                )

            if elm.n <= n_last + 1:
                for k, v in global_dof_mapping.items():
                    global_dof_mapping[k] = int(self.number_dof * elm.n + v)
            else:
                for k, v in global_dof_mapping.items():
                    global_dof_mapping[k] = int(
                        half_ndof * n_last + half_ndof * elm.n + self.number_dof + v
                    )

            if hasattr(elm, "n_link") and elm.n_link is not None:
                if elm.n_link <= n_last + 1:
                    global_dof_mapping[f"x_{elm.n_link}"] = int(
                        self.number_dof * elm.n_link
                    )
                    global_dof_mapping[f"y_{elm.n_link}"] = int(
                        self.number_dof * elm.n_link + 1
                    )
                    global_dof_mapping[f"z_{elm.n_link}"] = int(
                        self.number_dof * elm.n_link + 2
                    )
                else:
                    global_dof_mapping[f"x_{elm.n_link}"] = int(
                        half_ndof * n_last + half_ndof * elm.n_link + self.number_dof
                    )
                    global_dof_mapping[f"y_{elm.n_link}"] = int(
                        half_ndof * n_last
                        + half_ndof * elm.n_link
                        + self.number_dof
                        + 1
                    )
                    global_dof_mapping[f"z_{elm.n_link}"] = int(
                        half_ndof * n_last
                        + half_ndof * elm.n_link
                        + self.number_dof
                        + 2
                    )

            elm.dof_global_index = global_dof_mapping
            df.at[df.loc[df.tag == elm.tag].index[0], "dof_global_index"] = (
                elm.dof_global_index
            )

        # define positions for disks
        for elm in self.disk_elements:
            i = self.nodes.index(elm.n)
            z_pos = self.nodes_pos[i]
            y_pos = self.nodes_o_d[i] / 2
            df.loc[df.tag == elm.tag, "nodes_pos_l"] = z_pos
            df.loc[df.tag == elm.tag, "nodes_pos_r"] = z_pos
            df.loc[df.tag == elm.tag, "y_pos"] = y_pos

        # define positions for bearings
        for elm in self.bearing_elements:
            node = elm.n
            if node in self.link_nodes:
                node = self._find_linked_bearing_node(node)

            i = self.nodes.index(node)
            z_pos = self.nodes_pos[i]
            df.loc[df.tag == elm.tag, "nodes_pos_l"] = z_pos
            df.loc[df.tag == elm.tag, "nodes_pos_r"] = z_pos

        bclass = BearingElement
        classes = [cls.__name__ for cls in ([bclass] + bclass.get_subclasses())]

        dfb = df[df.type.isin(classes)]
        z_positions = [pos for pos in dfb["nodes_pos_l"]]
        z_positions = list(dict.fromkeys(z_positions))
        for z_pos in z_positions:
            dfb_z_pos = dfb[dfb.nodes_pos_l == z_pos]
            dfb_z_pos = dfb_z_pos.sort_values(by="n_l")

            mean_od = np.mean(self.nodes_o_d)
            scale_size = dfb["scale_factor"] * mean_od

            for i in range(len(dfb_z_pos)):
                t = dfb_z_pos.iloc[i].tag

                n_l = df.loc[df.tag == t, "n_l"].values[0]
                if n_l in self.link_nodes:
                    scale_size_link = (
                        df["scale_factor"][df.tag == t].values[0] * mean_od
                    )

                    y_pos = df.loc[df.n_link == n_l, "y_pos_sup"].values[
                        0
                    ]  # equal to y_pos_sup of linked bearing

                    df.loc[df.tag == t, "y_pos"] = y_pos
                    df.loc[df.tag == t, "y_pos_sup"] = y_pos + scale_size_link

                else:
                    try:
                        y_pos = (
                            max(
                                df_shaft["odl"][
                                    df_shaft.n_l == int(dfb_z_pos.iloc[i]["n_l"])
                                ].values
                            )
                            / 2
                        )
                    except ValueError:
                        try:
                            y_pos = (
                                max(
                                    df_shaft["odr"][
                                        df_shaft.n_r == int(dfb_z_pos.iloc[i]["n_r"])
                                    ].values
                                )
                                / 2
                            )
                        except ValueError:
                            y_pos = (
                                max(
                                    [
                                        max(
                                            df_shaft["odl"][
                                                df_shaft._n
                                                == int(dfb_z_pos.iloc[i]["n_l"])
                                            ].values
                                        ),
                                        max(
                                            df_shaft["odr"][
                                                df_shaft._n
                                                == int(dfb_z_pos.iloc[i]["n_l"]) - 1
                                            ].values
                                        ),
                                    ]
                                )
                                / 2
                            )

                    df.loc[df.tag == t, "y_pos"] = y_pos
                    df.loc[df.tag == t, "y_pos_sup"] = y_pos + scale_size

        # define position for point mass elements
        dfb = df[df.type.isin(classes)]
        for p in point_mass_elements:
            z_pos = dfb[dfb.n_l == p.n]["nodes_pos_l"].values[0]
            y_pos = dfb[dfb.n_l == p.n]["y_pos"].values[0]
            df.loc[df.tag == p.tag, "nodes_pos_l"] = z_pos
            df.loc[df.tag == p.tag, "nodes_pos_r"] = z_pos
            df.loc[df.tag == p.tag, "y_pos"] = y_pos

        self.df = df

        # Base matrices:
        M0 = np.zeros((self.ndof, self.ndof))
        C0 = np.zeros((self.ndof, self.ndof))
        K0 = np.zeros((self.ndof, self.ndof))
        G0 = np.zeros((self.ndof, self.ndof))
        Ksdt0 = np.zeros((self.ndof, self.ndof))

        elements = list(set(self.elements).difference(self.bearing_elements))

        for elm in elements:
            dofs = list(elm.dof_global_index.values())

            M0[np.ix_(dofs, dofs)] += elm.M()
            C0[np.ix_(dofs, dofs)] += elm.C()
            K0[np.ix_(dofs, dofs)] += elm.K()
            G0[np.ix_(dofs, dofs)] += elm.G()

            if elm in self.shaft_elements:
                Ksdt0[np.ix_(dofs, dofs)] += elm.Kst()
            elif elm in self.disk_elements:
                Ksdt0[np.ix_(dofs, dofs)] += elm.Kdt()

        self.M0 = M0
        self.C0 = C0
        self.K0 = K0
        self.G0 = G0
        self.Ksdt0 = Ksdt0

    def _check_number_dof(self):
        """Verify the consistency of degrees of freedom.

        This method loops for all the elements, checking if the number of degrees of
        freedom is consistent.
        E.g.: inputting 2 shaft elements, one with 4 dof and one with 6, will raise
        an error.

        Raises
        ------
        Exception
            Error pointing out difference between the number of DoF's from each element
            type.

        Returns
        -------
        number_dof : int
            Number of degrees of freedom from the adopted shaft element.
        """
        number_dof = len(self.shaft_elements[0].dof_mapping()) / 2

        if any(len(sh.dof_mapping()) != number_dof * 2 for sh in self.shaft_elements):
            raise Exception(
                "The number of degrees o freedom of all elements must be the same! There are SHAFT elements with discrepant DoFs."
            )

        if any(len(disk.dof_mapping()) != number_dof for disk in self.disk_elements):
            raise Exception(
                "The number of degrees o freedom of all elements must be the same! There are DISK elements with discrepant DoFs."
            )

        if any(
            len(brg.dof_mapping()) != number_dof / 2 for brg in self.bearing_elements
        ):
            raise Exception(
                "The number of degrees o freedom of all elements must be the same! There are BEARING elements with discrepant DoFs."
            )

        return int(number_dof)

    def _find_linked_bearing_node(self, node):
        """Find the linked bearing element by node

        Parameters
        ----------
        node : int
            Node number to search for a linked bearing element.

        Returns
        -------
        node_found : int or None
            The bearing element node linked to the specified node, or None if not found.
        """
        for brg in self.bearing_elements:
            if brg.n_link == node:
                node_found = self._find_linked_bearing_node(brg.n)
                if node_found is not None:
                    return node_found
                else:
                    return brg.n
        return None

    def __eq__(self, other):
        """Equality method for comparasions.

        Parameters
        ----------
        other : obj
            parameter for comparasion

        Returns
        -------
        True if other is equal to the reference parameter.
        False if not.
        """
        if self.elements == other.elements and self.parameters == other.parameters:
            return True
        else:
            return False

    def add_nodes(self, new_nodes_pos):
        """Add nodes to rotor.

        This method returns the modified rotor with additional nodes according to
        the positions of the new nodes provided.

        Parameters
        ----------
        new_nodes_pos : list
            List with the position of the new nodes.

        Returns
        -------
        A rotor object.

        Examples
        --------
        >>> import ross as rs
        >>> rotor = rs.rotor_example()
        >>> new_rotor = rotor.add_nodes([0.62, 1.11])
        >>> shaft_elements = new_rotor.shaft_elements
        >>> len(shaft_elements)
        8
        >>> round(shaft_elements[3].L, 2)
        0.13
        >>> round(shaft_elements[6].L, 2)
        0.14
        """
        new_nodes_pos.sort()

        shaft_elements = deepcopy(self.shaft_elements)
        disk_elements = deepcopy(self.disk_elements)
        bearing_elements = deepcopy(self.bearing_elements)
        point_mass_elements = deepcopy(self.point_mass_elements)

        elements = [
            *shaft_elements,
            *disk_elements,
            *bearing_elements,
            *point_mass_elements,
        ]

        target_elements = []
        new_elems_length = []

        for new_pos in new_nodes_pos:
            for elm in shaft_elements:
                elm.tag = None

                pos_l = self.nodes_pos[self.nodes.index(elm.n_l)]
                pos_r = self.nodes_pos[self.nodes.index(elm.n_r)]

                if new_pos > pos_l and new_pos < pos_r:
                    target_elements.append(elm)
                    new_elems_length.append(pos_r - new_pos)

        prev_left_node = -1

        for i in range(len(target_elements)):
            elem = target_elements[i]

            left_elem = elem.create_modified(L=(elem.L - new_elems_length[i]))
            right_elem = elem.create_modified(L=new_elems_length[i], n=(elem.n + 1))

            if left_elem.n != prev_left_node:
                for elm in elements:
                    if elm.n >= right_elem.n:
                        elm.n += 1
                        if elm in shaft_elements:
                            elm._n = elm.n
                            elm.n_l = elm.n
                            elm.n_r = elm.n + 1
                        if elm in point_mass_elements:
                            for brg in bearing_elements:
                                if elm.n - 1 == brg.n_link:
                                    brg.n_link += 1

            for j in range(i + 1, len(target_elements)):
                if target_elements[j] == target_elements[i]:
                    target_elements[j] = right_elem

            idx_left = shaft_elements.index(elem)
            shaft_elements[idx_left] = left_elem

            idx_right = idx_left + len(
                [k for k, elm in enumerate(shaft_elements) if elm.n == left_elem.n]
            )
            shaft_elements.insert(idx_right, right_elem)

            prev_left_node = left_elem.n

        return Rotor(
            shaft_elements,
            disk_elements=disk_elements,
            bearing_elements=bearing_elements,
            point_mass_elements=point_mass_elements,
            min_w=self.min_w,
            max_w=self.max_w,
            rated_w=self.rated_w,
            tag=self.tag,
        )

    @lru_cache()
    @check_units
    def run_modal(self, speed, num_modes=12, sparse=True, synchronous=False):
        """Run modal analysis.

        Method to calculate eigenvalues and eigvectors for a given rotor system.
        The natural frequencies and dampings ratios are calculated for a given
        rotor speed. It means that for each speed input there's a different set of
        eigenvalues and eigenvectors, hence, different natural frequencies and damping
        ratios are returned.
        This method will return a ModalResults object which stores all data generated
        and also provides methods for plotting.

        Available plotting methods:
            .plot_mode_2d()
            .plot_mode_3d()

        Parameters
        ----------
        speed : float
            Speed at which the eigenvalues and eigenvectors will be calculated.
        num_modes : int, optional
            The number of eigenvalues and eigenvectors to be calculated using ARPACK.
            If sparse=True, it determines the number of eigenvalues and eigenvectors
            to be calculated. It must be smaller than Rotor.ndof - 1. It is not
            possible to compute all eigenvectors of a matrix with ARPACK.
            If sparse=False, num_modes does not have any effect over the method.
            Default is 12.
        sparse : bool, optional
            If True, ARPACK is used to calculate a desired number (according to
            num_modes) or eigenvalues and eigenvectors.
            If False, `scipy.linalg.eig()` is used to calculate all the eigenvalues and
            eigenvectors.
            Default is True.
        synchronous : bool, optional
            If True a synchronous analysis is carried out.
            Default is False.

        Returns
        -------
        results : ross.ModalResults
            For more information on attributes and methods available see:
            :py:class:`ross.ModalResults`

        Examples
        --------
        >>> import ross as rs
        >>> rotor = rs.rotor_example()
        >>> modal = rotor.run_modal(speed=0, sparse=False)
        >>> modal.wn[:2]
        array([91.79655318, 96.28899977])
        >>> modal.wd[:2]
        array([91.79655318, 96.28899977])
        >>> # Plotting 3D mode shape
        >>> mode1 = 0  # First mode
        >>> fig = modal.plot_mode_3d(mode1)
        >>> # Plotting 2D mode shape
        >>> mode2 = 1  # Second mode
        >>> fig = modal.plot_mode_2d(mode2)
        """
        evalues, evectors = self._eigen(
            speed, num_modes=num_modes, sparse=sparse, synchronous=synchronous
        )

        wn_len = num_modes // 2
        wn = (np.absolute(evalues))[:wn_len]
        wd = (np.imag(evalues))[:wn_len]
        damping_ratio = (-np.real(evalues) / np.absolute(evalues))[:wn_len]
        with warnings.catch_warnings():
            warnings.simplefilter("ignore")
            log_dec = 2 * np.pi * damping_ratio / np.sqrt(1 - damping_ratio**2)

        modal_results = ModalResults(
            speed,
            evalues,
            evectors,
            wn,
            wd,
            damping_ratio,
            log_dec,
            self.ndof,
            self.nodes,
            self.nodes_pos,
            self.shaft_elements_length,
            self.number_dof,
        )

        return modal_results

    @check_units
    def run_critical_speed(self, speed_range=None, num_modes=12, rtol=0.005):
        """Calculate the critical speeds and damping ratios for the rotor model.

        This function runs an iterative method over "run_modal()" to minimize
        (using scipy.optimize.newton) the error between the rotor speed and the rotor
        critical speeds (rotor speed - critical speed).

        Differently from run_modal(), this function doesn't take a speed input because
        it iterates over the natural frequencies calculated in the last iteration.
        The initial value is considered to be the undamped natural frequecies for
        speed = 0 (no gyroscopic effect).

        Once the error is within an acceptable range defined by "rtol", it returns the
        approximated critical speed.

        With the critical speeds calculated, the function uses the results to
        calculate the log dec and damping ratios for each critical speed.

        Parameters
        ----------
        speed_range : tuple, optional, pint.Quantity
            Tuple (start, end) with the desired range of frequencies (rad/s).
            The function returns all eigenvalues within this range.
        num_modes : int, optional
            The number of eigenvalues and eigenvectors to be calculated using ARPACK.
            If sparse=True, it determines the number of eigenvalues and eigenvectors
            to be calculated. It must be smaller than Rotor.ndof - 1. It is not
            possible to compute all eigenvectors of a matrix with ARPACK.
            If speed_range is not None, num_modes is overrided.
            Default is 12.
        rtol : float, optional
            Tolerance (relative) for termination. Applied to scipy.optimize.newton.
            Default is 0.005 (0.5%).

        Returns
        -------
        results : ross.CriticalSpeedResults
            For more information on attributes and methods available see:
            :py:class:`ross.CriticalSpeedResults`

        Examples
        --------
        >>> import ross as rs
        >>> rotor = rs.rotor_example()

        Finding the first Nth critical speeds
        >>> results = rotor.run_critical_speed(num_modes=8)
        >>> np.round(results.wd())
        array([ 92.,  96., 271., 300.])
        >>> np.round(results.wn())
        array([ 92.,  96., 271., 300.])

        Finding the first critical speeds within a speed range
        >>> results = rotor.run_critical_speed(speed_range=(100, 1000))
        >>> np.round(results.wd())
        array([271., 300., 636., 774., 867.])

        Changing output units
        >>> np.round(results.wd("rpm"))
        array([2590., 2868., 6074., 7394., 8278.])

        Retrieving whirl directions
        >>> results.whirl_direction # doctest: +ELLIPSIS
        array([...
        """
        num_modes = (self.ndof - 4) * 2 if speed_range is not None else num_modes

        modal = self.run_modal(0, num_modes)
        _wn = modal.wn
        _wd = modal.wd
        wn = np.zeros_like(_wn)
        wd = np.zeros_like(_wd)

        for i in range(len(wn)):
            wn_func = lambda s: (s - self.run_modal(s, num_modes).wn[i])
            wn[i] = newton(func=wn_func, x0=_wn[i], rtol=rtol)

        for i in range(len(wd)):
            wd_func = lambda s: (s - self.run_modal(s, num_modes).wd[i])
            wd[i] = newton(func=wd_func, x0=_wd[i], rtol=rtol)

        log_dec = np.zeros_like(wn)
        damping_ratio = np.zeros_like(wn)
        whirl_direction = list(np.zeros_like(wn))
        for i, s in enumerate(wd):
            modal = self.run_modal(s, num_modes)
            log_dec[i] = modal.log_dec[i]
            damping_ratio[i] = modal.damping_ratio[i]
            whirl_direction[i] = modal.whirl_direction()[i]

        whirl_direction = np.array(whirl_direction)
        if speed_range is not None:
            vmin, vmax = speed_range
            idx = np.where((wd >= vmin) & (wd <= vmax))
            wn = wn[idx]
            wd = wd[idx]
            log_dec = log_dec[idx]
            damping_ratio = damping_ratio[idx]
            whirl_direction = whirl_direction[idx]

        return CriticalSpeedResults(wn, wd, log_dec, damping_ratio, whirl_direction)

    def convergence(self, n_eigval=0, err_max=1e-02):
        """Run convergence analysis.

        Function to analyze the eigenvalues convergence through the number of
        shaft elements. Every new run doubles the number os shaft elements.

        Parameters
        ----------
        n_eigval : int
            The nth eigenvalue which the convergence analysis will run.
            Default is 0 (the first eigenvalue).
        err_max : float
            Maximum allowable convergence error.
            Default is 1e-02

        Returns
        -------
        results : An instance of ConvergenceResults class, which is used to post-process
        results. Attributes stored:
            el_num : array
                Array with number of elements in each iteraction
            eigv_arr : array
                Array with the n'th natural frequency in each iteraction
            error_arr : array
                Array with the relative error in each iteraction

        Example
        -------
        >>> import ross as rs
        >>> i_d = 0
        >>> o_d = 0.05
        >>> n = 6
        >>> L = [0.25 for _ in range(n)]
        ...
        >>> shaft_elem = [rs.ShaftElement(l, i_d, o_d, material=steel,
        ... shear_effects=True, rotary_inertia=True, gyroscopic=True) for l in L]
        >>> disk0 = DiskElement.from_geometry(2, steel, 0.07, 0.05, 0.28)
        >>> disk1 = DiskElement.from_geometry(4, steel, 0.07, 0.05, 0.35)
        >>> bearing0 = BearingElement(0, kxx=1e6, kyy=8e5, cxx=2e3)
        >>> bearing1 = BearingElement(6, kxx=1e6, kyy=8e5, cxx=2e3)
        >>> rotor0 = Rotor(shaft_elem, [disk0, disk1], [bearing0, bearing1])
        >>> len(rotor0.shaft_elements)
        6
        >>> convergence = rotor0.convergence(n_eigval=0, err_max=1e-08)
        >>> len(rotor0.shaft_elements)
        96

        Plotting convergence graphics
        >>> fig = convergence.plot()
        """
        el_num = np.array([len(self.shaft_elements)])
        eigv_arr = np.array([])
        error_arr = np.array([0])

        modal = self.run_modal(speed=0)
        eigv_arr = np.append(eigv_arr, modal.wn[n_eigval])

        # this value is up to start the loop while
        error = 1.0e10
        nel_r = 2

        while error > err_max:
            shaft_elem = []
            disk_elem = []
            brgs_elem = []

            for shaft in self.shaft_elements:
                le = shaft.L / nel_r
                odl = shaft.odl
                odr = shaft.odr
                idl = shaft.idl
                idr = shaft.idr

                # loop to double the number of element
                for j in range(nel_r):
                    odr = ((nel_r - j - 1) * odl + (j + 1) * odr) / nel_r
                    idr = ((nel_r - j - 1) * idl + (j + 1) * idr) / nel_r
                    odl = ((nel_r - j) * odl + j * odr) / nel_r
                    idl = ((nel_r - j) * idl + j * idr) / nel_r
                    shaft_elem.append(
                        ShaftElement(
                            L=le,
                            idl=idl,
                            odl=odl,
                            idr=idr,
                            odr=odr,
                            material=shaft.material,
                            shear_effects=shaft.shear_effects,
                            rotary_inertia=shaft.rotary_inertia,
                            gyroscopic=shaft.gyroscopic,
                        )
                    )

            for DiskEl in self.disk_elements:
                aux_DiskEl = deepcopy(DiskEl)
                aux_DiskEl.n = nel_r * DiskEl.n
                disk_elem.append(aux_DiskEl)

            for Brg_SealEl in self.bearing_elements:
                aux_Brg_SealEl = deepcopy(Brg_SealEl)
                aux_Brg_SealEl.n = nel_r * Brg_SealEl.n
                brgs_elem.append(aux_Brg_SealEl)

            aux_rotor = Rotor(shaft_elem, disk_elem, brgs_elem)
            aux_modal = aux_rotor.run_modal(speed=0)

            eigv_arr = np.append(eigv_arr, aux_modal.wn[n_eigval])
            el_num = np.append(el_num, len(shaft_elem))

            error = abs(1 - eigv_arr[-1] / eigv_arr[-2])

            error_arr = np.append(error_arr, 100 * error)
            nel_r *= 2

        self.__dict__ = aux_rotor.__dict__
        self.error_arr = error_arr

        results = ConvergenceResults(el_num[1:], eigv_arr[1:], error_arr[1:])

        return results

    def M(self, frequency=None, synchronous=False):
        """Mass matrix for an instance of a rotor.

        Parameters
        ----------
        synchronous : bool, optional
            If True a synchronous analysis is carried out.
            Default is False.

        Returns
        -------
        M0 : np.ndarray
            Mass matrix for the rotor.

        Examples
        --------
        >>> rotor = rotor_example()
        >>> rotor.M(0)[:4, :4]
        array([[ 1.42050794,  0.        ,  0.        ,  0.        ],
               [ 0.        ,  1.42050794,  0.        , -0.04931719],
               [ 0.        ,  0.        ,  1.27790826,  0.        ],
               [ 0.        , -0.04931719,  0.        ,  0.00231392]])
        """
        # if frequency is None, we assume the rotor does not have any elements
        # with frequency dependent mass matrices
        if frequency is None:
            frequency = 0

        M0 = self.M0.copy()

        for elm in self.bearing_elements:
            dofs = list(elm.dof_global_index.values())
            M0[np.ix_(dofs, dofs)] += elm.M(frequency)

        if synchronous:
            for elm in self.shaft_elements:
                dofs = list(elm.dof_global_index.values())
                x0 = elm.dof_mapping()["x_0"]
                y0 = elm.dof_mapping()["y_0"]
                a0 = elm.dof_mapping()["alpha_0"]
                b0 = elm.dof_mapping()["beta_0"]
                x1 = elm.dof_mapping()["x_1"]
                y1 = elm.dof_mapping()["y_1"]
                a1 = elm.dof_mapping()["alpha_1"]
                b1 = elm.dof_mapping()["beta_1"]
                G = elm.G()
                for i in range(2 * self.number_dof):
                    if i in (x0, b0, x1, b1):
                        M0[dofs[i], dofs[x0]] -= G[i, y0]
                        M0[dofs[i], dofs[b0]] += G[i, a0]
                        M0[dofs[i], dofs[x1]] -= G[i, y1]
                        M0[dofs[i], dofs[b1]] += G[i, a1]
                    else:
                        M0[dofs[i], dofs[y0]] += G[i, x0]
                        M0[dofs[i], dofs[a0]] -= G[i, b0]
                        M0[dofs[i], dofs[y1]] += G[i, x1]
                        M0[dofs[i], dofs[a1]] -= G[i, b1]
            for elm in self.disk_elements:
                dofs = list(elm.dof_global_index.values())
                a0 = elm.dof_mapping()["alpha_0"]
                b0 = elm.dof_mapping()["beta_0"]
                G = elm.G()
                M0[dofs[a0], dofs[a0]] -= G[a0, b0]
                M0[dofs[b0], dofs[b0]] += G[b0, a0]

        return M0

    def K(self, frequency):
        """Stiffness matrix for an instance of a rotor.

        Parameters
        ----------
        frequency : float, optional
            Excitation frequency.

        Returns
        -------
        K0 : np.ndarray
            Stiffness matrix for the rotor.

        Examples
        --------
        >>> rotor = rotor_example()
        >>> np.round(rotor.K(0)[:4, :4] / 1e6)
        array([[ 4.700e+01,  0.000e+00,  0.000e+00,  0.000e+00],
               [ 0.000e+00,  4.600e+01,  0.000e+00, -6.000e+00],
               [ 0.000e+00,  0.000e+00,  1.657e+03,  0.000e+00],
               [ 0.000e+00, -6.000e+00,  0.000e+00,  1.000e+00]])
        """
        K0 = self.K0.copy()

        for elm in self.bearing_elements:
            dofs = list(elm.dof_global_index.values())
            K0[np.ix_(dofs, dofs)] += elm.K(frequency)

        return K0

    def Ksdt(self):
        """Dynamic stiffness matrix for an instance of a rotor.

        Stiffness matrix associated with the transient motion of the
        shaft and disks. It needs to be multiplied by the angular
        acceleration when considered in time dependent analyses.

        Returns
        -------
        Ksdt0 : np.ndarray
            Dynamic stiffness matrix for the rotor.

        Examples
        --------
        >>> rotor = rotor_example_6dof()
        >>> np.round(rotor.Ksdt()[:6, :6] * 1e3, 2)
        array([[  0.  , -23.  ,   0.  ,   0.48,   0.  ,   0.  ],
               [  0.  ,   0.  ,   0.  ,   0.  ,   0.  ,   0.  ],
               [  0.  ,   0.  ,   0.  ,   0.  ,   0.  ,   0.  ],
               [  0.  ,   0.  ,   0.  ,   0.  ,   0.  ,   0.  ],
               [  0.  ,  -0.48,   0.  ,   0.16,   0.  ,   0.  ],
               [  0.  ,   0.  ,   0.  ,   0.  ,   0.  ,   0.  ]])
        """
        Ksdt0 = self.Ksdt0.copy()

        return Ksdt0

    def C(self, frequency):
        """Damping matrix for an instance of a rotor.

        Parameters
        ----------
        frequency : float
            Excitation frequency.

        Returns
        -------
        C0 : np.ndarray
            Damping matrix for the rotor.

        Examples
        --------
        >>> rotor = compressor_example()
        >>> rotor.C(0)[:4, :4]
        array([[0., 0., 0., 0.],
               [0., 0., 0., 0.],
               [0., 0., 0., 0.],
               [0., 0., 0., 0.]])
        """
        C0 = self.C0.copy()

        for elm in self.bearing_elements:
            dofs = list(elm.dof_global_index.values())
            C0[np.ix_(dofs, dofs)] += elm.C(frequency)

        return C0

    def G(self):
        """Gyroscopic matrix for an instance of a rotor.

        Returns
        -------
        G0 : np.ndarray
            Gyroscopic matrix for the rotor.

        Examples
        --------
        >>> rotor = rotor_example()
        >>> rotor.G()[:4, :4]
        array([[ 0.        ,  0.01943344,  0.        , -0.00022681],
               [-0.01943344,  0.        ,  0.        ,  0.        ],
               [ 0.        ,  0.        ,  0.        ,  0.        ],
               [ 0.00022681,  0.        ,  0.        ,  0.        ]])
        """
        G0 = self.G0.copy()

        return G0

    def A(self, speed=0, frequency=None, synchronous=False):
        """State space matrix for an instance of a rotor.

        Parameters
        ----------
        speed: float, optional
            Rotor speed.
            Default is 0.
        frequency : float, optional
            Excitation frequency. Default is rotor speed.
        synchronous : bool, optional
            If True a synchronous analysis is carried out.
            Default is False.

        Returns
        -------
        A : np.ndarray
            State space matrix for the rotor.

        Examples
        --------
        >>> rotor = rotor_example()
        >>> np.round(rotor.A()[75:83, :2]) + 0.
        array([[     0.,  10927.],
               [-10924.,      0.],
               [     0.,      0.],
               [  -174.,      0.],
               [     0.,   -174.],
               [     0.,      0.],
               [     0.,  10723.],
               [-10719.,      0.]])
        """
        if frequency is None:
            frequency = speed

        M = self.M(frequency, synchronous=synchronous)
        size = M.shape[0]

        Z = np.zeros((size, size))
        I = np.eye(size)

        # fmt: off
        A = np.vstack(
            [np.hstack([Z, I]),
             np.hstack([la.solve(-M, self.K(frequency)), la.solve(-M, (self.C(frequency) + self.G() * speed))])])
        # fmt: on

        return A

    def _check_frequency_array(self, frequency_range):
        """Verify if bearing elements coefficients are extrapolated.

        This method takes the frequency / speed range array applied to a particular
        method (run_campbell, run_freq_response) and checks if it's extrapolating the
        bearing rotordynamics coefficients.

        If any value of frequency_range argument is out of any bearing frequency
        parameter, the warning is raised.
        If none of the bearings has a frequency argument assigned, no warning will be
        raised.

        Parameters
        ----------
        frequency_range : array
            The array of frequencies or speeds used in particular method.

        Warnings
        --------
            It warns the user if the frequency_range causes the bearing coefficients
            to be extrapolated.
        """
        for bearing in self.bearing_elements:
            if bearing.frequency is not None:
                if (np.max(frequency_range) > max(bearing.frequency)) or (
                    np.min(frequency_range) < min(bearing.frequency)
                ):
                    warnings.warn(
                        "Extrapolating bearing coefficients. Be careful when post-processing the results."
                    )
                    break

    def _clustering_points(self, num_modes=12, num_points=10, modes=None, rtol=0.005):
        """Create an array with points clustered close to the natural frequencies.

        This method generates an automatic array to run frequency response analyses.
        The frequency points are calculated based on the damped natural frequencies and
        their respective damping ratios. The greater the damping ratio, the more spread
        the points are. If the damping ratio, for a given critical speed, is smaller
        than 0.005, it is redefined to be 0.005 (for this method only).

        Parameters
        ----------
        num_modes : int, optional
            The number of eigenvalues and eigenvectors to be calculated using ARPACK.
            It also defines the range for the output array, since the method generates
            points only for the critical speed calculated by run_critical_speed().
            Default is 12.
        num_points : int, optional
            The number of points generated for each critical speed.
            The method set the same number of points for slightly less and slightly
            higher than the natural circular frequency. It means there'll be num_points
            greater and num_points smaller than a given critical speed.
            num_points may be between 2 and 12. Anything above this range defaults
            to 10 and anything below this range defaults to 4.
            The default is 10.
        modes : list, optional
            Modes that will be used to calculate the frequency response.
            The possibilities are limited by the num_modes argument.
            (all modes will be used if a list is not given).
        rtol : float, optional
            Tolerance (relative) for termination. Applied to scipy.optimize.newton in
            run_critical_speed() method.
            Default is 0.005 (0.5%).

        Returns
        -------
        speed_range : array
            Range of frequencies (or speed).

        Examples
        --------
        >>> rotor = rotor_example()
        >>> speed_range = rotor._clustering_points(num_modes=12, num_points=5)
        >>> speed_range.shape
        (61,)
        """
        critical_speeds = self.run_critical_speed(num_modes=num_modes, rtol=rtol)
        omega = critical_speeds._wd
        damping = critical_speeds.damping_ratio
        damping = np.array([d if d >= 0.005 else 0.005 for d in damping])

        if num_points > 12:
            num_points = 10
        elif num_points < 2:
            num_points = 4

        if modes is not None:
            omega = omega[modes]
            damping = damping[modes]

        a = np.zeros((len(omega), num_points))
        for i in range(len(omega)):
            for j in range(num_points):
                b = 2 * (num_points - j + 1) / (num_points - 1)
                a[i, j] = 1 + damping[i] ** b

        omega = omega.reshape((len(omega), 1))
        speed_range = np.sort(np.ravel(np.concatenate((omega / a, omega * a))))
        speed_range = np.insert(speed_range, 0, 0)

        return speed_range

    @staticmethod
    def _index(eigenvalues):
        """Generate indexes to sort eigenvalues and eigenvectors.

        Function used to generate an index that will sort
        eigenvalues and eigenvectors based on the imaginary (wd)
        part of the eigenvalues. Positive eigenvalues will be
        positioned at the first half of the array.

        Parameters
        ----------
        eigenvalues: array
            Array with the eigenvalues.

        Returns
        -------
        idx:
            An array with indices that will sort the
            eigenvalues and eigenvectors.

        Examples
        --------
        >>> rotor = rotor_example()
        >>> evalues, evectors = rotor._eigen(0, sorted_=True, sparse=False)
        >>> idx = rotor._index(evalues)
        >>> idx[:6] # doctest: +ELLIPSIS
        array([0, 1, 2, 3, 4, ...
        """
        # avoid float point errors when sorting
        evals_truncated = np.around(eigenvalues, decimals=10)
        a = np.imag(evals_truncated)  # First column
        b = np.absolute(evals_truncated)  # Second column
        ind = np.lexsort((b, a))  # Sort by imag (wd), then by absolute (wn)
        # Positive eigenvalues first
        positive = [i for i in ind[len(a) // 2 :]]
        negative = [i for i in ind[: len(a) // 2]]

        idx = np.array([*positive, *negative])

        return idx

    @check_units
    def _eigen(
        self,
        speed,
        num_modes=12,
        frequency=None,
        sorted_=True,
        A=None,
        sparse=None,
        synchronous=False,
    ):
        """Calculate eigenvalues and eigenvectors.

        This method will return the eigenvalues and eigenvectors of the
        state space matrix A, sorted by the index method which considers
        the imaginary part (wd) of the eigenvalues for sorting.
        To avoid sorting use sorted_=False

        Parameters
        ----------
        speed : float, pint.Quantity
            Rotor speed. Default unit is rad/s.
        num_modes : int, optional
            The number of eigenvalues and eigenvectors to be calculated using ARPACK.
            If sparse=True, it determines the number of eigenvalues and eigenvectors
            to be calculated. It must be smaller than Rotor.ndof - 1. It is not
            possible to compute all eigenvectors of a matrix with ARPACK.
            If sparse=False, num_modes does not have any effect over the method.
            Default is 12.
        frequency: float, pint.Quantity
            Excitation frequency. Default units is rad/s.
        sorted_ : bool, optional
            Sort considering the imaginary part (wd).
            Default is True.
        A : np.array, optional
            Matrix for which eig will be calculated.
            Defaul is the rotor A matrix.
        sparse : bool, optional
            If True, eigenvalues are computed using ARPACK. If False, they are
            computed with `scipy.linalg.eig()`. When sparse is False, eigenvalues
            are filtered to exclude rigid body modes. If sparse is None, no filtering
            is applied. Default is None.
        synchronous : bool, optional
            If True a synchronous analysis is carried out.
            Default is False.

        Returns
        -------
        evalues: array
            An array with the eigenvalues
        evectors array
            An array with the eigenvectors

        Examples
        --------
        >>> rotor = rotor_example()
        >>> evalues, evectors = rotor._eigen(0, sparse=False)
        >>> evalues[0].imag # doctest: +ELLIPSIS
        91.796...
        """
        if A is None:
            A = self.A(speed=speed, frequency=frequency, synchronous=synchronous)

        filter_eigenpairs = lambda values, vectors, indices: (
            values[indices],
            vectors[:, indices],
        )

        if synchronous:
            evalues, evectors = la.eig(A)

            idx = np.where(np.imag(evalues) != 0)[0]
            evalues, evectors = filter_eigenpairs(evalues, evectors, idx)
            idx = np.where(np.abs(np.real(evalues) / np.imag(evalues)) < 1000)[0]
            evalues, evectors = filter_eigenpairs(evalues, evectors, idx)
        else:
            if sparse:
                try:
                    evalues, evectors = las.eigs(
                        A,
                        k=min(2 * num_modes, max(num_modes, A.shape[0] - 2)),
                        sigma=1,
                        which="LM",
                        v0=np.ones(A.shape[0]),
                    )
                except las.ArpackError:
                    evalues, evectors = la.eig(A)
            else:
                evalues, evectors = la.eig(A)

        if sparse is not None and not synchronous:
            idx = np.where(np.abs(evalues) > 1e-1)[0]
            evalues, evectors = filter_eigenpairs(evalues, evectors, idx)

        if sorted_:
            idx = self._index(evalues)
            evalues, evectors = filter_eigenpairs(evalues, evectors, idx)

        return evalues, evectors

    def _lti(self, speed, frequency=None):
        """Continuous-time linear time invariant system.

        This method is used to create a Continuous-time linear
        time invariant system for the mdof system.
        From this system we can obtain poles, impulse response,
        generate a bode, etc.

        Parameters
        ----------
        speed: float
            Rotor speed.
        frequency: float, optional
            Excitation frequency.
            Default is rotor speed.

        Returns
        -------
        sys : StateSpaceContinuous
            Space State Continuos with A, B, C and D matrices

        Example
        -------
        >>> rotor = rotor_example()
        >>> A = rotor._lti(speed=0).A
        >>> B = rotor._lti(speed=0).B
        >>> C = rotor._lti(speed=0).C
        >>> D = rotor._lti(speed=0).D
        """
        Z = np.zeros((self.ndof, self.ndof))
        I = np.eye(self.ndof)

        # x' = Ax + Bu
        B2 = I
        if frequency is None:
            frequency = speed

        A = self.A(speed=speed, frequency=frequency)
        M = self.M(frequency)

        # fmt: off
        B = np.vstack([Z,
                       la.solve(M, B2)])
        # fmt: on

        # y = Cx + Du
        # Observation matrices
        Cd = I
        Cv = Z
        Ca = Z

        # fmt: off
        C = np.hstack((Cd - Ca @ la.solve(M, self.K(frequency)), Cv - Ca @ la.solve(M, self.C(frequency))))
        # fmt: on
        D = Ca @ la.solve(M, B2)

        sys = signal.lti(A, B, C, D)

        return sys

    def transfer_matrix(self, speed=None, frequency=None, modes=None):
        """Calculate the fer matrix for the frequency response function (FRF).

        Paramenters
        -----------
        frequency : float, optional
            Excitation frequency. Default is rotor speed.
        speed : float, optional
            Rotating speed. Default is rotor speed (frequency).

        Returns
        -------
        H : matrix
            System transfer matrix

        Example
        -------
        >>> rotor = rotor_example()
        >>> speed = 100.0
        >>> H = rotor.transfer_matrix(speed=speed)
        """
        if frequency is None:
            frequency = speed

        I = np.eye(self.M().shape[0])

        lu, piv = lu_factor(
            -(frequency**2) * self.M(frequency=frequency)
            + 1j * frequency * (self.C(frequency=frequency) + frequency * self.G())
            + self.K(frequency=frequency)
        )
        H = lu_solve((lu, piv), I)

        if np.isnan(H).any():
            H = np.zeros((H.shape))

        return H

    @check_units
    def run_freq_response(
        self,
        speed_range=None,
        modes=None,
        cluster_points=False,
        num_modes=12,
        num_points=10,
        rtol=0.005,
        free_free=False,
    ):
        """Frequency response for a mdof system.

        This method returns the frequency response for a mdof system given a range of
        frequencies and the modes that will be used.

        Available plotting methods:
            .plot()
            .plot_magnitude()
            .plot_phase()
            .plot_polar_bode()

        Parameters
        ----------
        speed_range : array, optional, pint.Quantity
            Array with the desired range of frequencies.
            Default is 0 to 1.5 x highest damped natural frequency.
        modes : list, optional
            Modes that will be used to calculate the frequency response
            (all modes will be used if a list is not given).
        cluster_points : bool, optional
            boolean to activate the automatic frequency spacing method. If True, the
            method uses _clustering_points() to create an speed_range.
            Default is False
        num_points : int, optional
            The number of points generated per critical speed.
            The method set the same number of points for slightly less and slightly
            higher than the natural circular frequency. It means there'll be num_points
            greater and num_points smaller than a given critical speed.
            num_points may be between 2 and 12. Anything above this range defaults
            to 10 and anything below this range defaults to 4.
            The default is 10.
        num_modes
            The number of eigenvalues and eigenvectors to be calculated using ARPACK.
            It also defines the range for the output array, since the method generates
            points only for the critical speed calculated by run_critical_speed().
            Default is 12.
        rtol : float, optional
            Tolerance (relative) for termination. Applied to scipy.optimize.newton to
            calculate the approximated critical speeds.
            Default is 0.005 (0.5%).
        free_free : bool, optional
            If True, the method will consider the rotor system as free-free.
            Default is False.

        Returns
        -------
        results : ross.FrequencyResponseResults
            For more information on attributes and methods available see:
            :py:class:`ross.FrequencyResponseResults`

        Examples
        --------
        >>> import ross as rs
        >>> rotor = rs.rotor_example()
        >>> speed =np.linspace(0, 1000, 101)
        >>> response = rotor.run_freq_response(speed_range=speed)

        Return the response amplitude
        >>> abs(response.freq_resp) # doctest: +ELLIPSIS
        array([[[0.00000000e+00, 1.00261725e-06, 1.01076952e-06, ...

        Return the response phase
        >>> np.angle(response.freq_resp) # doctest: +ELLIPSIS
        array([[[...

        Using clustered points option.
        Set `cluster_points=True` and choose how many modes the method must search and
        how many points to add just before and after each critical speed.

        >>> response = rotor.run_freq_response(cluster_points=True, num_points=5)
        >>> response.speed_range.shape
        (61,)

        Selecting the disirable modes, if you want a reduced model:
        >>> response = rotor.run_freq_response(speed_range=speed, modes=[0, 1, 2, 3, 4])
        >>> abs(response.freq_resp) # doctest: +ELLIPSIS
        array([[[0.00000000e+00, 1.00261725e-06, 1.01076952e-06, ...

        Plotting frequency response function:
        >>> fig = response.plot(inp=13, out=13)

        To plot velocity and acceleration responses, you must change amplitude_units
        from "[length]/[force]" units to "[speed]/[force]" or "[acceleration]/[force]"
        respectively

        Plotting velocity response
        >>> fig = response.plot(inp=13, out=13, amplitude_units="m/s/N")

        Plotting acceleration response
        >>> fig = response.plot(inp=13, out=13, amplitude_units="m/s**2/N")
        """

        if speed_range is not None:
            speed_range = tuple(speed_range)

        if modes is not None:
            modes = tuple(modes)

        return self._run_freq_response(
            speed_range=speed_range,
            modes=modes,
            cluster_points=cluster_points,
            num_modes=num_modes,
            num_points=num_points,
            rtol=rtol,
            free_free=free_free,
        )

    @lru_cache()
    def _run_freq_response(
        self,
        speed_range=None,
        modes=None,
        cluster_points=False,
        num_modes=12,
        num_points=10,
        rtol=0.005,
        free_free=False,
    ):
        """Frequency response for a mdof system.

        The `run_freq_response()` has been split into two separate methods. This change
        was made to convert `speed_range` and `modes` to a tuple format and to enable
        the use of the `@lru_cache()` method, which requires hashable arguments to cache
        results effectively.
        """

        if speed_range is None:
            if not cluster_points:
                modal = self.run_modal(0)
                speed_range = np.linspace(0, max(modal.evalues.imag) * 1.5, 1000)
            else:
                speed_range = self._clustering_points(
                    num_modes, num_points, modes, rtol
                )

        self._check_frequency_array(speed_range)

        freq_resp = np.empty((self.ndof, self.ndof, len(speed_range)), dtype=complex)
        velc_resp = np.empty((self.ndof, self.ndof, len(speed_range)), dtype=complex)
        accl_resp = np.empty((self.ndof, self.ndof, len(speed_range)), dtype=complex)

        if free_free:
            transfer_matrix = lambda s: self.transfer_matrix(speed=0, frequency=s)
        else:
            transfer_matrix = lambda s: self.transfer_matrix(speed=s)

        for i, speed in enumerate(speed_range):
            H = transfer_matrix(speed)
            freq_resp[..., i] = H
            velc_resp[..., i] = 1j * speed * H
            accl_resp[..., i] = -(speed**2) * H

        results = FrequencyResponseResults(
            freq_resp=freq_resp,
            velc_resp=velc_resp,
            accl_resp=accl_resp,
            speed_range=np.array(speed_range),
            number_dof=self.number_dof,
        )

        return results

    def run_amb_sensitivity(
        self,
        speed,
        t_max,
        dt,
        disturbance_amplitude=10e-6,
        disturbance_min_frequency=0.001,
        disturbance_max_frequency=150,
        amb_tags=None,
        sensors_theta=0.7853981633974483,
        verbose=1,
    ):
        """Run Active Magnetic Bearing (AMB) sensitivity analysis.

        This method performs a frequency-domain sensitivity analysis of the rotor system
        equipped with active magnetic bearings (AMBs). The analysis uses a logarithmic
        chirp excitation applied as an external disturbance force to compute the system's
        frequency response at the AMB-controlled degrees of freedom (DoFs). The results
        provide magnitude and phase sensitivity functions for each AMB in both x and y
        directions.

        Parameters
        ----------
        speed : float
            Rotational speed of the rotor in rad/s.
        t_max : float
            Total time duration of the simulation in seconds.
        dt : float
            Time step for the simulation in seconds.
        disturbance_amplitude : float, optional
            Amplitude of the excitation chirp signal applied as a disturbance.
            Default is 10e-6.
        disturbance_min_frequency : float, optional
            Minimum frequency (in Hz) of the logarithmic chirp signal used for excitation.
            The chirp sweeps from this frequency up to `disturbance_max_frequency`.
            Default is 1e-3 Hz.
        disturbance_max_frequency : float, optional
            Maximum frequency (in Hz) of the logarithmic chirp signal used for excitation.
            Default is 150 Hz.
        amb_tags : list of str, optional
            List of magnetic bearing tags to include in the sensitivity analysis.
            If None or empty, all `MagneticBearingElement` instances in the rotor are used.
            If provided, only the AMBs matching the specified tags will be analyzed.
            Raises a RuntimeError if no AMB with the given tag is found.
        sensors_theta : float, optional
            Angular position of the Active Magnetic Bearing (AMB) sensors, in radians.
            This angle defines the orientation of the sensor coordinate system (v, w)
            relative to the global coordinate system (x, y). A positive angle
            corresponds to a counter-clockwise rotation. Default is 45 degrees (π/4 rad).
        verbose : int, optional
            Controls the verbosity of the method. If `1` or greater, both the simulation
            time and the forces produced by the AMBs are presented. If `0`, no output is
            shown. Default is `1`.

        Returns
        -------
        results : SensitivityResults
            Object containing sensitivity magnitude, phase, and frequency vectors
            for each magnetic bearing tag and direction ('x', 'y'). Also includes
            the excitation, disturbed, and sensor signals used in the computation.

        Notes
        -----
        - The excitation is a logarithmic chirp sweeping from `disturbance_min_frequency`
          to `disturbance_max_frequency` (Hz).
        - The excitation is applied individually to each DoF controlled by an AMB.
        - The method assumes that the rotor contains `MagneticBearingElement` instances.
        - A Newmark time integration scheme is used internally via `run_time_response()`.

        Examples
        --------
        >>> import ross as rs
        >>> rotor = rs.rotor_amb_example()

        >>> # Run sensitivity for all magnetic bearings in the rotor (default sweep)
        >>> sensitivity_results = rotor.run_amb_sensitivity(speed=314.16, t_max=5e-4, dt=1e-4) # doctest: +ELLIPSIS
        Running direct method...

        >>> # Run sensitivity only for a specific AMB tag (e.g., "Magnetic Bearing 0")
        >>> sensitivity_results = rotor.run_amb_sensitivity(
        ...     speed=314.16, t_max=5e-4, dt=1e-4, amb_tags=["Magnetic Bearing 0"]
        ... ) # doctest: +ELLIPSIS
        Running direct method...

        >>> # Run sensitivity with a custom chirp band (0.1 Hz to 200 Hz)
        >>> sensitivity_results = rotor.run_amb_sensitivity(
        ...     speed=314.16, t_max=5e-4, dt=1e-4,
        ...     disturbance_min_frequency=0.1, disturbance_max_frequency=200.0
        ... ) # doctest: +ELLIPSIS
        Running direct method...

        >>> # Accessing maximum absolute sensitivities for "Magnetic Bearing 0"
        >>> max_sens_bearing_0_x = sensitivity_results.max_abs_sensitivities["Magnetic Bearing 0"]["x"]
        >>> max_sens_bearing_0_y = sensitivity_results.max_abs_sensitivities["Magnetic Bearing 0"]["y"]

        >>> # Plotting the sensitivities for all AMBs and axes
        >>> fig = sensitivity_results.plot(
        ...     frequency_units="Hz", phase_unit="degree",
        ...     magnitude_scale="decibel", xaxis_type="log"
        ... )

        >>> # Plotting the time results used in sensitivity calculation
        >>> fig = sensitivity_results.plot_time_results()
        """

        if amb_tags is not None and not isinstance(amb_tags, list):
            raise ValueError("`amb_tags` must be a list of strings.")

        t = np.arange(0, t_max, dt)
        f = np.zeros((len(t), self.ndof))

        all_magnetic_bearings = [
            brg
            for brg in self.bearing_elements
            if isinstance(brg, MagneticBearingElement)
        ]

        if amb_tags is not None and len(amb_tags) > 0:
            magnetic_bearings = [
                amb for amb in all_magnetic_bearings if amb.tag in amb_tags
            ]
            if len(magnetic_bearings) == 0:
                raise RuntimeError("No Magnetic Bearing with the given tag was found.")
        else:
            magnetic_bearings = all_magnetic_bearings

        sensitivity_compute_dofs = {
            magnetic_bearing.tag: {
                "x": self.number_dof * magnetic_bearing.n,
                "y": self.number_dof * magnetic_bearing.n + 1,
            }
            for magnetic_bearing in magnetic_bearings
        }

        sensitivity_data = {
            magnetic_bearing.tag: {
                "x": {},
                "y": {},
            }
            for magnetic_bearing in magnetic_bearings
        }

        chirp_signal = disturbance_amplitude * chirp(
            t,
            f0=disturbance_min_frequency,  # frequência no instante t = 0
            f1=disturbance_max_frequency,  # frequência no instante t = t_f
            t1=float(t[-1]),  # instante final
            method="logarithmic",
            phi=-90,
        )

        progress_interval = t_max / 25 if verbose >= 1 else 2 * t_max

        for amb_tag in sensitivity_compute_dofs.keys():
            for axis in sensitivity_compute_dofs[amb_tag].keys():
                sensitivity_result_values = {}
                self.run_time_response(
                    speed,
                    f,
                    t,
                    progress_interval=progress_interval,
                    method="newmark",
                    sensitivity_disturbance=chirp_signal,
                    sensitivity_result_values=sensitivity_result_values,
                    sensitivity_compute_dof=sensitivity_compute_dofs[amb_tag][axis],
                    sensors_theta=sensors_theta,
                )
                sensitivity_data[amb_tag][axis] = dict(sensitivity_result_values)

        results = SensitivityResults(
            sensitivity_data=sensitivity_data,
            sensitivity_compute_dofs=sensitivity_compute_dofs,
            number_dof=self.number_dof,
            t=t,
        )

        return results

    @check_units
    def run_forced_response(
        self,
        force=None,
        speed_range=None,
        modes=None,
        cluster_points=False,
        num_modes=12,
        num_points=10,
        rtol=0.005,
        unbalance=None,
    ):
        """Forced response for a mdof system.

        This method returns the unbalanced response for a mdof system
        given magnitude and phase of the unbalance, the node where it's
        applied and a frequency range.

        Available plotting methods:
            .plot()
            .plot_magnitude()
            .plot_phase()
            .plot_polar_bode()
            .plot_deflected_shape()
            .plot_bending_moment()
            .plot_deflected_shape_3d()
            .plot_deflected_shape_2d()

        Parameters
        ----------
        force : list, array, pint.Quantity
            Unbalance force in each degree of freedom for each value in omega
        speed_range : list, array, pint.Quantity
            Array with the desired range of frequencies
        modes : list, optional
            Modes that will be used to calculate the frequency response
            (all modes will be used if a list is not given).
        unbalance : array, optional
            Array with the unbalance data (node, magnitude and phase) to be plotted
            with deflected shape. This argument is set only if running an unbalance
            response analysis.
            Default is None.
        cluster_points : bool, optional
            boolean to activate the automatic frequency spacing method. If True, the
            method uses _clustering_points() to create an speed_range.
            Default is False
        num_points : int, optional
            The number of points generated per critical speed.
            The method set the same number of points for slightly less and slightly
            higher than the natural circular frequency. It means there'll be num_points
            greater and num_points smaller than a given critical speed.
            num_points may be between 2 and 12. Anything above this range defaults
            to 10 and anything below this range defaults to 4.
            The default is 10.
        num_modes
            The number of eigenvalues and eigenvectors to be calculated using ARPACK.
            It also defines the range for the output array, since the method generates
            points only for the critical speed calculated by run_critical_speed().
            Default is 12.
        rtol : float, optional
            Tolerance (relative) for termination. Applied to scipy.optimize.newton to
            calculate the approximated critical speeds.
            Default is 0.005 (0.5%).

        Returns
        -------
        results : ross.ForcedResponseResults
            For more information on attributes and methods available see:
            :py:class:`ross.ForcedResponseResults`

        Examples
        --------
        >>> rotor = rotor_example()
        >>> speed = np.linspace(0, 1000, 101)
        >>> force = rotor._unbalance_force(3, 10.0, 0.0, speed)
        >>> resp = rotor.run_forced_response(force=force, speed_range=speed)
        >>> abs(resp.forced_resp) # doctest: +ELLIPSIS
        array([[0.00000000e+00, 5.06073311e-04, 2.10044826e-03, ...

        Using clustered points option.
        Set `cluster_points=True` and choose how many modes the method must search and
        how many points to add just before and after each critical speed.

        >>> response = rotor.run_forced_response(
        ...     force=force, cluster_points=True, num_modes=12, num_points=5
        ... )
        >>> response.speed_range.shape
        (61,)
        """
        if speed_range is None:
            if cluster_points:
                speed_range = self._clustering_points(
                    num_modes, num_points, modes, rtol
                )

        freq_resp = self.run_freq_response(
            speed_range, modes, cluster_points, num_modes, num_points, rtol
        )

        forced_resp = np.zeros((self.ndof, len(freq_resp.speed_range)), dtype=complex)
        velc_resp = np.zeros((self.ndof, len(freq_resp.speed_range)), dtype=complex)
        accl_resp = np.zeros((self.ndof, len(freq_resp.speed_range)), dtype=complex)

        for i in range(len(freq_resp.speed_range)):
            forced_resp[:, i] = freq_resp.freq_resp[..., i] @ force[..., i]
            velc_resp[:, i] = freq_resp.velc_resp[..., i] @ force[..., i]
            accl_resp[:, i] = freq_resp.accl_resp[..., i] @ force[..., i]
        forced_resp = ForcedResponseResults(
            rotor=self,
            forced_resp=forced_resp,
            velc_resp=velc_resp,
            accl_resp=accl_resp,
            speed_range=speed_range,
            unbalance=unbalance,
        )

        return forced_resp

    def _unbalance_force(self, node, magnitude, phase, omega):
        """Calculate unbalance forces.

        This is an auxiliary function the calculate unbalance forces. It takes the
        force magnitude and phase and generate an array with complex values of forces
        on each degree degree of freedom of the given node.

        Parameters
        ----------
        node : int
            Node where the unbalance is applied.
        magnitude : float
            Unbalance magnitude (kg.m)
        phase : float
            Unbalance phase (rad)
        omega : list, float
            Array with the desired range of frequencies

        Returns
        -------
        F0 : list
            Unbalance force in each degree of freedom for each value in omega

        Examples
        --------
        >>> rotor = rotor_example()
        >>> speed = np.linspace(0, 1000, 101)
        >>> rotor._unbalance_force(3, 10.0, 0.0, speed)[18] # doctest: +ELLIPSIS
        array([0.000e+00+0.j, 1.000e+03+0.j, 4.000e+03+0.j, ...
        """
        F0 = np.zeros((self.ndof, len(omega)), dtype=np.complex128)

        b0 = np.zeros((self.number_dof), dtype=np.complex128)
        b0[0] = magnitude * np.exp(1j * phase)
        b0[1] = -1j * magnitude * np.exp(1j * phase)
        # b0[2] 1j*(Id - Ip)*beta*np.exp(1j*gamma)

        n0 = self.number_dof * node
        n1 = n0 + self.number_dof
        for i, w in enumerate(omega):
            F0[n0:n1, i] += w**2 * b0

        return F0

    def unbalance_force_over_time(
        self, node, magnitude, phase, omega, t, return_all=False
    ):
        """Calculate unbalance forces for each time step.

        This auxiliary function calculates the unbalanced forces by taking
        into account the magnitude and phase of the force. It generates an
        array of force values at each degree of freedom for the specified
        nodes at each time step, while also considering a range of
        frequencies.

        Parameters
        ----------
        node : list, int
            Nodes where the unbalance is applied.
        magnitude : list, float
            Unbalance magnitude (kg.m) for each node.
        phase : list, float
            Unbalance phase (rad) for each node.
        omega : float, np.darray
            Constant velocity or desired range of velocities (rad/s).
        t : np.darray
            Time array (s).
        return_all : bool, optional
            If True, returns F0, theta, omega, and alpha.
            If False, returns only F0.
            Default is False.

        Returns
        -------
        F0 : np.ndarray
            Unbalance force at each degree of freedom for each time step.
        theta : np.ndarray
            Angular positions for each time step.
        omega : np.ndarray
            Angular velocities for each time step.
        alpha : np.ndarray
            Angular accelerations for each time step.

        Examples
        --------
        >>> rotor = rotor_example()
        >>> t = np.linspace(0, 10, 31)
        >>> omega = np.linspace(0, 1000, 31)
        >>> F = rotor.unbalance_force_over_time([3], [10.0], [0.0], omega, t)
        >>> F[18, :3]
        array([     0.        ,   7632.15353293, -43492.18127561])
        """

        if not isinstance(omega, Iterable):
            omega = np.full_like(t, omega)

        theta = integrate(omega, t, initial=0)
        alpha = np.gradient(omega, t)

        F0 = np.zeros((self.ndof, len(t)))

        for i, n in enumerate(node):
            phi = phase[i] + theta

            Fx = magnitude[i] * ((omega**2) * np.cos(phi) + alpha * np.sin(phi))
            Fy = magnitude[i] * ((omega**2) * np.sin(phi) - alpha * np.cos(phi))

            F0[n * self.number_dof + 0, :] += Fx
            F0[n * self.number_dof + 1, :] += Fy

        if return_all:
            return F0, theta, omega, alpha
        else:
            return F0

    @check_units
    def run_unbalance_response(
        self,
        node,
        unbalance_magnitude,
        unbalance_phase,
        frequency=None,
        modes=None,
        cluster_points=False,
        num_modes=12,
        num_points=10,
        rtol=0.005,
    ):
        """Unbalanced response for a mdof system.

        This method returns the unbalanced response for a mdof system
        given magnitide and phase of the unbalance, the node where it's
        applied and a frequency range.

        Available plotting methods:
            .plot()
            .plot_magnitude()
            .plot_phase()
            .plot_polar_bode()
            .plot_deflected_shape()
            .plot_bending_moment()
            .plot_deflected_shape_3d()
            .plot_deflected_shape_2d()

        Parameters
        ----------
        node : list, int
            Node where the unbalance is applied.
        unbalance_magnitude : list, float, pint.Quantity
            Unbalance magnitude (kg.m).
        unbalance_phase : list, float, pint.Quantity
            Unbalance phase (rad).
        frequency : list, pint.Quantity
            List with the desired range of frequencies (rad/s).
        modes : list, optional
            Modes that will be used to calculate the frequency response
            (all modes will be used if a list is not given).
        cluster_points : bool, optional
            boolean to activate the automatic frequency spacing method. If True, the
            method uses _clustering_points() to create an speed_range.
            Default is False
        num_points : int, optional
            The number of points generated per critical speed.
            The method set the same number of points for slightly less and slightly
            higher than the natural circular frequency. It means there'll be num_points
            greater and num_points smaller than a given critical speed.
            num_points may be between 2 and 12. Anything above this range defaults
            to 10 and anything below this range defaults to 4.
            The default is 10.
        num_modes
            The number of eigenvalues and eigenvectors to be calculated using ARPACK.
            It also defines the range for the output array, since the method generates
            points only for the critical speed calculated by run_critical_speed().
            Default is 12.
        rtol : float, optional
            Tolerance (relative) for termination. Applied to scipy.optimize.newton to
            calculate the approximated critical speeds.
            Default is 0.005 (0.5%).

        Returns
        -------
        results : ross.ForcedResponseResults
            For more information on attributes and methods available see:
            :py:class:`ross.ForcedResponseResults`

        Examples
        --------
        >>> import ross as rs
        >>> rotor = rs.rotor_example()
        >>> speed = np.linspace(0, 1000, 101)
        >>> response = rotor.run_unbalance_response(node=3,
        ...                                         unbalance_magnitude=10.0,
        ...                                         unbalance_phase=0.0,
        ...                                         frequency=speed)

        Return the response amplitude
        >>> abs(response.forced_resp) # doctest: +ELLIPSIS
        array([[0.00000000e+00, 5.06073311e-04, 2.10044826e-03, ...

        Return the response phase
        >>> np.angle(response.forced_resp) # doctest: +ELLIPSIS
        array([[ 0.        ,  0.        ,  0.        , ...

        Using clustered points option.
        Set `cluster_points=True` and choose how many modes the method must search and
        how many points to add just before and after each critical speed.

        >>> response2 = rotor.run_unbalance_response(
        ...     node=3, unbalance_magnitude=0.01, unbalance_phase=0.0, cluster_points=True, num_points=5
        ... )
        >>> response2.speed_range.shape
        (61,)

        plot unbalance response:
        >>> probe_node = 3
        >>> probe_angle = np.pi / 2
        >>> probe_tag = "my_probe"  # optional
        >>> fig = response.plot(probe=[rs.Probe(probe_node, probe_angle, tag=probe_tag)])

        plot response for major or minor axis:
        >>> probe_node = 3
        >>> probe_angle = "major"   # for major axis
        >>> # probe_angle = "minor" # for minor axis
        >>> probe_tag = "my_probe"  # optional
        >>> fig = response.plot(probe=[rs.Probe(probe_node, probe_angle, tag=probe_tag)])

        To plot velocity and acceleration responses, you must change amplitude_units
        from "[length]" units to "[length]/[time]" or "[length]/[time] ** 2" respectively
        Plotting velocity response
        >>> fig = response.plot(
        ...     probe=[rs.Probe(probe_node, probe_angle)],
        ...     amplitude_units="m/s"
        ... )

        Plotting acceleration response
        >>> fig = response.plot(
        ...     probe=[rs.Probe(probe_node, probe_angle)],
        ...     amplitude_units="m/s**2"
        ... )

        Plotting deflected shape configuration
        Speed value must be in speed_range.
        >>> value = 600
        >>> fig = response.plot_deflected_shape(speed=value)
        """
        if frequency is None:
            if cluster_points:
                frequency = self._clustering_points(num_modes, num_points, modes, rtol)

        force = np.zeros((self.ndof, len(frequency)), dtype=complex)

        try:
            for n, m, p in zip(node, unbalance_magnitude, unbalance_phase):
                force += self._unbalance_force(n, m, p, frequency)
        except TypeError:
            force = self._unbalance_force(
                node, unbalance_magnitude, unbalance_phase, frequency
            )

        # fmt: off
        ub = np.vstack((node, unbalance_magnitude, unbalance_phase))
        forced_response = self.run_forced_response(
            force, frequency, modes, cluster_points, num_modes, num_points, rtol, ub
        )
        # fmt: on

        return forced_response

    def magnetic_bearing_controller(
        self, step, magnetic_bearings, time_step, disp_resp, **kwargs
    ):
        """Compute control forces for Active Magnetic Bearings (AMBs).

        This method calculates the magnetic control forces generated by active
        magnetic bearings (AMBs) at each time step using a PID control law. The
        forces are based on the measured displacements and can optionally include
        external disturbances for sensitivity analysis.

        If sensitivity analysis is enabled via keyword arguments, the method injects
        a known disturbance at a specific DoF and logs excitation, disturbed, and
        sensor signals for post-processing.

        Parameters
        ----------
        step : int
            Current time step index in the simulation.
        magnetic_bearings : list
            List of `MagneticBearingElement` objects used for force computation.
        time_step : float
            Time increment used in the numerical integration scheme (in seconds).
        disp_resp : ndarray
            Displacement response vector of the rotor at the current time step.
            The size must match the number of rotor DoFs.

        Other Parameters
        ----------------
        sensitivity_compute_dof : int, optional
            Index of the DoF where a disturbance signal is applied (for sensitivity analysis).
        sensitivity_disturbance : ndarray, optional
            Disturbance signal array (e.g., chirp) to be injected at the specified DoF.
        sensitivity_result_values : dict, optional
            Dictionary to store the time history of:
                - "excitation_signal"
                - "disturbed_signal"
                - "sensor_signal"
            for post-processing in sensitivity computations.

        Returns
        -------
        magnetic_force : ndarray
            Force vector containing control forces applied by each magnetic bearing
            in the rotor system. Has the same length as `self.ndof`.

        Notes
        -----
        - The control forces are applied in both x and y directions at each AMB location.
        - The actual PID computation is delegated to the `compute_pid_amb` function.
        - If `sensitivity_compute_dof` is provided, the excitation is applied to that DoF only.

        Examples
        --------
        >>> import ross as rs
        >>> import numpy as np
        >>> rotor = rs.rotor_amb_example()
        >>> dt, speed, step = 1e-4, 1000, 1
        >>> t = np.arange(0, 5 * dt, dt)
        >>> node = [27, 29]
        >>> mass = [10, 10]
        >>> F = np.zeros((len(t), rotor.ndof))
        >>> for n, m in zip(node,mass):
        ...     F[:, 6 * n + 0] = m * np.cos((speed * t))
        ...     F[:, 6 * n + 1] = (m-5) * np.sin((speed * t))
        >>> response = rotor.run_time_response(speed, F, t, method = "newmark")
        Running direct method
        >>> magnetic_bearings = [brg for brg in rotor.bearing_elements if isinstance(brg, rs.bearing_seal_element.MagneticBearingElement)]
        >>> magnetic_force = rotor.magnetic_bearing_controller(step, magnetic_bearings, dt, response.yout[-1,:])
        >>> np.nonzero(magnetic_force)[0]
        array([ 72,  73, 258, 259])
        >>> magnetic_force[np.nonzero(magnetic_force)[0]]
        array([-7.24276404e-04, -1.42153354e-05, -1.17641699e-04,  2.39844354e-05])
        """

        if kwargs.get("sensitivity_result_values", None) == {}:
            kwargs["sensitivity_result_values"].update(
                {"excitation_signal": [], "disturbed_signal": [], "sensor_signal": []}
            )

        sensitivity_compute_dof: None | int = kwargs.get(
            "sensitivity_compute_dof", None
        )
        sensitivity_disturbance: None | np.ndarray = kwargs.get(
            "sensitivity_disturbance", None
        )
        sensors_theta: None | float = kwargs.get("sensors_theta", np.deg2rad(45))
        progress_interval: None | float = kwargs.get("progress_interval", None)

        current_offset = 0
        setpoint = 0
        dt = time_step
        magnetic_force = np.zeros(self.ndof)

        for elm in magnetic_bearings:
            x_dof = self.number_dof * elm.n
            y_dof = self.number_dof * elm.n + 1

            x_disp = disp_resp[x_dof]
            y_disp = disp_resp[y_dof]

            # Transforming the displacements to the sensor reference frame
            v_disp = x_disp * np.cos(sensors_theta) + y_disp * np.sin(sensors_theta)
            w_disp = -x_disp * np.sin(sensors_theta) + y_disp * np.cos(sensors_theta)

            if sensitivity_compute_dof is not None and sensitivity_compute_dof in [
                x_dof,
                y_dof,
            ]:
                sensor_signal = v_disp if x_dof == sensitivity_compute_dof else w_disp

                excitation_signal = sensitivity_disturbance[step]
                v_disp = (
                    v_disp + excitation_signal
                    if x_dof == sensitivity_compute_dof
                    else v_disp
                )
                w_disp = (
                    w_disp + excitation_signal
                    if y_dof == sensitivity_compute_dof
                    else w_disp
                )

                disturbed_signal = (
                    v_disp if x_dof == sensitivity_compute_dof else w_disp
                )

                if "sensitivity_result_values" in kwargs.keys():
                    kwargs["sensitivity_result_values"]["excitation_signal"].append(
                        excitation_signal
                    )
                    kwargs["sensitivity_result_values"]["disturbed_signal"].append(
                        disturbed_signal
                    )
                    kwargs["sensitivity_result_values"]["sensor_signal"].append(
                        sensor_signal
                    )

            # The method compute_pid_amb updates the magnetic_force array internally
            magnetic_force_v = elm.compute_pid_amb(
                dt,
                current_offset=current_offset,
                setpoint=setpoint,
                disp=v_disp,
                dof_index=0,
            )

            magnetic_force_w = elm.compute_pid_amb(
                dt,
                current_offset=current_offset,
                setpoint=setpoint,
                disp=w_disp,
                dof_index=1,
            )

            magnetic_force_x = magnetic_force_v * np.cos(
                sensors_theta
            ) - magnetic_force_w * np.sin(sensors_theta)
            magnetic_force_y = magnetic_force_v * np.sin(
                sensors_theta
            ) + magnetic_force_w * np.cos(sensors_theta)

            elm.magnetic_force_xy[-1][0].append(magnetic_force_x)
            elm.magnetic_force_xy[-1][1].append(magnetic_force_y)
            elm.magnetic_force_vw[-1][0].append(magnetic_force_v)
            elm.magnetic_force_vw[-1][1].append(magnetic_force_w)

            magnetic_force[x_dof] = magnetic_force_x
            magnetic_force[y_dof] = magnetic_force_y

            if progress_interval is not None:
                time_progress_ratio = round((step * dt) / progress_interval, 8)
                if time_progress_ratio.is_integer():
                    print(
                        f"Force x / y (N): {magnetic_force_x:.6f} / {magnetic_force_y:.6f} ({elm.tag})"
                    )

        return magnetic_force

    def gravitational_force(self, g=-9.8065, direction="y", M=None, num_dof=None):
        """Compute the gravitational force vector for the system.

        Parameters
        ----------
        g : float, optional
            Acceleration due to gravity. Default is -9.8065 m/s².
        direction : {"x", "y", "z"}, optional
            Direction in which gravity acts. Default is "y".
        M : ndarray, optional
            Mass matrix of the system. If None, the internal mass matrix is used.
        num_dof : int, optional
            Number of degrees of freedom per node. If None, the internal value is used.

        Returns
        -------
        force : ndarray
            Gravitational force (weight) vector of shape `(ndof,)`.

        Examples
        --------
        >>> rotor = compressor_example()
        >>> force = rotor.gravitational_force()
        >>> force[:4]
        array([ 0.        , -3.12941854,  0.        ,  0.01851573])
        """
        idx = {"x": 0, "y": 1, "z": 2}

        if M is None:
            M = self.M()
            num_dof = self.number_dof

        gravity = np.zeros(len(M))
        gravity[idx[direction] :: num_dof] = g

        return M @ gravity

    def integrate_system(self, speed, F, t, **kwargs):
        """Time integration for a rotor system.

        This method returns the time response for a rotor given a force, time and
        speed based on time integration with the Newmark method.

        Parameters
        ----------
        speed : float or array_like
            Rotor speed.
        F : ndarray
            Force array (needs to have the same length as time array).
        t : ndarray
            Time array.
        **kwargs : optional
            Additional keyword arguments can be passed to define the parameters
            of the Newmark method if it is used (e.g. `gamma`, `beta`, `tol`, ...).
            See `newmark` for more details. Other optional arguments are listed
            below.
        model_reduction : dict, optional
            When `model_reduction` is provided, the corresponding reduction method is initialized.
            Dict keys:
                method : str, optional
                    Reduction method to use, e.g., "guyan" or "pseudomodal".
                    Defaults to "guyan".
                num_modes : int, optional
                    Number of modes to reduce the model to, if pseudo-modal method is considered.
                include_nodes : list of int, optional
                    List of the nodes to be included, if Guyan reduction method is considered.
                dof_mapping : list of str, optional
                    List of the local DOFs to be considered when using Guyan reduction method.
                    Valid values are: 'x', 'y', 'z', 'alpha', 'beta', 'theta', corresponding to:
                        - 'x' and 'y': lateral translations
                        - 'z': axial translation
                        - 'alpha': rotation about the x-axis
                        - 'beta': rotation about the y-axis
                        - 'theta': torsional rotation (about the z-axis)
                    Default is ['x', 'y'].
                include_dofs (list of int, optional):
                    Additional degrees of freedom (DOFs) to include in the reduction, such as DOFs
                    with applied forces or probe locations when using Guyan reduction method.
        add_to_RHS : callable, optional
            An optional function that computes and returns an additional array to be added to
            the right-hand side of the equation of motion. This function should take the time
            step number as argument, and can take optional arguments corresponding to the current
            state of the rotor system, including the displacements `disp_resp`, velocities
            `velc_resp`, and acceleration `accl_resp`. It should return an array of the same
            length as the degrees of freedom of the rotor system `rotor.ndof`. This function
            allows for the incorporation of supplementary terms or external effects in the rotor
            system dynamics beyond the specified force input during the time integration process.

        Returns
        -------
        t : ndarray
            Time values for the output.
        yout : ndarray
            System response.

        Examples
        --------
        >>> import ross as rs
        >>> rotor = rs.compressor_example()
        >>> size = 10000
        >>> node = 3
        >>> speed = 500.0
        >>> accel = 0.0
        >>> t = np.linspace(0, 10, size)
        >>> F = np.zeros((size, rotor.ndof))
        >>> F[:, rotor.number_dof * node + 0] = 10 * np.cos(2 * t)
        >>> F[:, rotor.number_dof * node + 1] = 10 * np.sin(2 * t)
        >>> t, yout = rotor.integrate_system(speed, F, t)
        Running direct method
        >>> yout[:, rotor.number_dof * node + 1] # doctest: +ELLIPSIS
        array([0.00000000e+00, 2.07239823e-10, 7.80952429e-10, ...,
               1.21848307e-07, 1.21957287e-07, 1.22065778e-07])
        """

        # Check if speed is array
        speed_is_array = isinstance(speed, Iterable)
        speed_ref = np.mean(speed) if speed_is_array else speed

        # Check if the model reduction has to be applied
        model_reduction = kwargs.get("model_reduction")
        if model_reduction:
            num_modes = model_reduction.get("num_modes")
            method = model_reduction.get("method", "guyan")

            if num_modes or method == "pseudomodal":
                method = "pseudomodal"
            else:
                force_dofs = list(set(np.where(F != 0)[1]))
                add_dofs = list(model_reduction.get("include_dofs", []))
                model_reduction["include_dofs"] = force_dofs + add_dofs

            model_reduction["method"] = method

            print(f"Running with model reduction: {method}")
            mr = ModelReduction(rotor=self, speed=speed_ref, **model_reduction)
            reduction = [mr.reduce_matrix, mr.reduce_vector, mr.revert_vector]

            kwargs.pop("model_reduction")

        else:
            print("Running direct method")
            return_array = lambda array: array
            reduction = [return_array for j in range(3)]

        # Assemble matrices
        M = reduction[0](kwargs.get("M", self.M()))
        C2 = reduction[0](kwargs.get("G", self.G()))
        K2 = reduction[0](kwargs.get("Ksdt", self.Ksdt()))
        F = reduction[1](F.T).T

        # Check if there is any magnetic bearing
        rotor, magnetic_force = self.init_ambs_for_integrate(**kwargs)

        # Consider any additional RHS function (extra forces)
        add_to_RHS = kwargs.get("add_to_RHS")

        if add_to_RHS is None:
            forces = lambda step, **curr_state: F[step, :] + get_array[1](
                magnetic_force(
                    step,
                    curr_state.get("dt"),
                    get_array[2](curr_state.get("y")),
                )
            )
        else:
            forces = lambda step, **curr_state: F[step, :] + reduction[1](
                add_to_RHS(
                    step,
                    time_step=curr_state.get("dt"),
                    disp_resp=reduction[2](curr_state.get("y")),
                    velc_resp=reduction[2](curr_state.get("ydot")),
                    accl_resp=reduction[2](curr_state.get("y2dot")),
                )
                + magnetic_force(
                    step,
                    curr_state.get("dt"),
                    get_array[2](curr_state.get("y")),
                )
            )

        # Depending on the conditions of the analysis,
        # one of the three options below will be chosen.
        if speed_is_array:
            accel = np.gradient(speed, t)

            brgs_with_var_coeffs = tuple(
                brg for brg in self.bearing_elements if brg.frequency is not None
            )

            if len(brgs_with_var_coeffs):  # Option 1
                if kwargs.get("C") or kwargs.get("K"):
                    raise Warning(
                        "The bearing coefficients vary with speed. Therefore, C and K matrices are not being replaced by the matrices defined as input arguments."
                    )

<<<<<<< HEAD
                C0 = rotor.C0
                K0 = rotor.K0

=======
>>>>>>> fa687b9a
                def rotor_system(step, **current_state):
                    C1 = get_array[0](self.C(speed[step]))
                    K1 = get_array[0](self.K(speed[step]))

                    return (
                        M,
                        C1 + C2 * speed[step],
                        K1 + K2 * accel[step],
                        forces(step, **current_state),
                    )

            else:  # Option 2
<<<<<<< HEAD
                C1 = get_array[0](kwargs.get("C", rotor.C(speed_ref)))
                K1 = get_array[0](kwargs.get("K", rotor.K(speed_ref)))
=======
                C1 = reduction[0](kwargs.get("C", self.C(speed_ref)))
                K1 = reduction[0](kwargs.get("K", self.K(speed_ref)))
>>>>>>> fa687b9a

                rotor_system = lambda step, **current_state: (
                    M,
                    C1 + C2 * speed[step],
                    K1 + K2 * accel[step],
                    forces(step, **current_state),
                )

        else:  # Option 3
<<<<<<< HEAD
            C1 = get_array[0](kwargs.get("C", rotor.C(speed_ref)))
            K1 = get_array[0](kwargs.get("K", rotor.K(speed_ref)))
=======
            C1 = reduction[0](kwargs.get("C", self.C(speed_ref)))
            K1 = reduction[0](kwargs.get("K", self.K(speed_ref)))
>>>>>>> fa687b9a

            rotor_system = lambda step, **current_state: (
                M,
                C1 + C2 * speed_ref,
                K1,
                forces(step, **current_state),
            )

        size = len(M)
        response = newmark(rotor_system, t, size, **kwargs)
        yout = reduction[2](response.T).T
        return t, yout

    def init_ambs_for_integrate(self, **kwargs):
        magnetic_bearings = [
            brg
            for brg in self.bearing_elements
            if isinstance(brg, MagneticBearingElement)
        ]
        rotor = deepcopy(self)
        if len(magnetic_bearings):
            magnetic_force = (
                lambda step, time_step, disp_resp: self.magnetic_bearing_controller(
                    step, magnetic_bearings, time_step, disp_resp, **kwargs
                )
            )

            # Initialize storage attributes for magnetic bearings
            for brg in magnetic_bearings:
                brg.magnetic_force_xy.append([[], []])
                brg.magnetic_force_vw.append([[], []])
                brg.control_signal.append([[], []])
                brg.integral = [0, 0]
                brg.e0 = [0, 0]

            rotor.bearing_elements = [
                brg for brg in rotor.bearing_elements if brg not in magnetic_bearings
            ]

        else:
            magnetic_force = lambda step, time_step, disp_resp: np.zeros(self.ndof)

        return rotor, magnetic_force

    def time_response(self, speed, F, t, ic=None, method="default", **kwargs):
        """Time response for a rotor.

        This method returns the time response for a rotor
        given a force, time and initial conditions.

        Parameters
        ----------
        speed : float or array_like
            Rotor speed. Automatically, the Newmark method is chosen if `speed`
            has an array_like type.
        F : array
            Force array (needs to have the same length as time array).
        t : array
            Time array. (must have the same length than lti.B matrix)
        ic : array, optional
            The initial conditions on the state vector (zero by default).
        method : str, optional
            The Newmark method can be chosen by setting `method='newmark'`.
        **kwargs : optional
            Additional keyword arguments can be passed to define the parameters
            of the Newmark method if it is used (e.g. gamma, beta, tol, ...).
            See `ross.utils.newmark` for more details.
            Other keyword arguments can also be passed to be used in numerical
            integration (e.g. model_reduction, add_to_RHS).
            See `Rotor.integrate_system` for more details.

        Returns
        -------
        t : array
            Time values for the output.
        yout : array
            System response.
        xout : array
            Time evolution of the state vector.

        Examples
        --------
        >>> rotor = rotor_example()
        >>> speed = 0
        >>> size = 28
        >>> t = np.linspace(0, 5, size)
        >>> F = np.ones((size, rotor.ndof))
        >>> rotor.time_response(speed, F, t) # doctest: +ELLIPSIS
        (array([0.        , 0.18518519, 0.37037037, ...
        """

        if isinstance(speed, Iterable) or method.lower() == "newmark":
            t_, yout = self.integrate_system(speed, F, t, **kwargs)
            return t_, yout, []

        else:
            lti = self._lti(speed)
            return signal.lsim(lti, F, t, X0=ic)

    def plot_rotor(self, nodes=1, check_sld=False, length_units="m", **kwargs):
        """Plot a rotor object.

        This function will take a rotor object and plot its elements representation
        using Plotly.

        Parameters
        ----------
        nodes : int, optional
            Increment that will be used to plot nodes label.
        check_sld : bool
            If True, checks the slenderness ratio for each element.
            The shaft elements which has a slenderness ratio < 1.6 will be displayed in
            yellow color.
        length_units : str, optional
            length units to length and diameter.
            Default is 'm'.
        kwargs : optional
            Additional key word arguments can be passed to change the plot layout only
            (e.g. width=1000, height=800, ...).
            *See Plotly Python Figure Reference for more information.

        Returns
        -------
        fig : plotly.graph_objects.Figure
            The figure object with the rotor representation.

        Example
        -------
        >>> import ross as rs
        >>> rotor = rs.rotor_example()
        >>> figure = rotor.plot_rotor()
        """
        SR = [
            shaft.slenderness_ratio
            for shaft in self.shaft_elements
            if shaft.slenderness_ratio < 1.6
        ]

        if check_sld:
            if len(SR):
                warnings.warn(
                    "The beam elements "
                    + str(SR)
                    + " have slenderness ratio (G*A*L^2 / EI) of less than 1.6."
                    + " Results may not converge correctly"
                )

        nodes_pos = Q_(self.nodes_pos, "m").to(length_units).m
        nodes_o_d = Q_(self.nodes_o_d, "m").to(length_units).m
        center_line_pos = Q_(self.center_line_pos, "m").to(length_units).m

        fig = go.Figure()

        # plot shaft centerline
        fig.add_shape(
            x0=0,
            x1=1,
            y0=0,
            y1=0,
            xref="paper",
            yref="y",
            layer="below",
            opacity=0.7,
            type="line",
            line=dict(width=3.0, color="black", dash="dashdot"),
        )

        # plot nodes icons
        text = []
        x_pos = []
        y_pos = np.linspace(0, 0, len(nodes_pos[::nodes]))
        for i, position in enumerate(nodes_pos[::nodes]):
            node = self.nodes[i]
            text.append("{}".format(node * nodes))
            x_pos.append(position)
            y_pos[i] = center_line_pos[i]

        fig.add_trace(
            go.Scatter(
                x=x_pos,
                y=y_pos,
                text=text,
                mode="markers+text",
                marker=dict(
                    opacity=0.7,
                    size=20,
                    color="#ffcc99",
                    line=dict(width=1.0, color="black"),
                ),
                showlegend=False,
                hoverinfo="none",
            )
        )

        # plot shaft elements
        for sh_elm in self.shaft_elements:
            i = self.nodes.index(sh_elm.n)
            z_pos = self.nodes_pos[i]
            yc_pos = self.center_line_pos[i]

            position = (z_pos, yc_pos)
            fig = sh_elm._patch(position, check_sld, fig, length_units)

        mean_od = np.mean(nodes_o_d)
        # plot disk elements

        # calculate scale factor if disks have scale_factor='mass'
        if self.disk_elements:
            scaled_disks = [
                disk for disk in self.disk_elements if disk.scale_factor == "mass"
            ]
            if scaled_disks:
                max_mass = max([disk.m for disk in scaled_disks])
                for disk in scaled_disks:
                    f = disk.m / max_mass
                    disk._scale_factor_calculated = (1 - f) * 0.5 + f * 1.0

            for disk in self.disk_elements:
                scale_factor = disk.scale_factor
                if scale_factor == "mass":
                    scale_factor = disk._scale_factor_calculated
                step = scale_factor * mean_od

                z_pos = (
                    Q_(self.df[self.df.tag == disk.tag]["nodes_pos_l"].values[0], "m")
                    .to(length_units)
                    .m
                )
                y_pos = (
                    Q_(self.df[self.df.tag == disk.tag]["y_pos"].values[0], "m")
                    .to(length_units)
                    .m
                )
                yc_pos = center_line_pos[self.nodes.index(disk.n)]
                position = (z_pos, y_pos, yc_pos, step)
                fig = disk._patch(position, fig)

        # plot bearings
        for bearing in self.bearing_elements:
            z_pos = (
                Q_(self.df[self.df.tag == bearing.tag]["nodes_pos_l"].values[0], "m")
                .to(length_units)
                .m
            )
            y_pos = (
                Q_(self.df[self.df.tag == bearing.tag]["y_pos"].values[0], "m")
                .to(length_units)
                .m
            )
            y_pos_sup = (
                Q_(self.df[self.df.tag == bearing.tag]["y_pos_sup"].values[0], "m")
                .to(length_units)
                .m
            )
            node = bearing.n
            if node in self.link_nodes:
                node = self._find_linked_bearing_node(node)
            yc_pos = center_line_pos[self.nodes.index(node)]

            position = (z_pos, y_pos, y_pos_sup, yc_pos)
            bearing._patch(position, fig)

        # plot point mass
        for p_mass in self.point_mass_elements:
            z_pos = (
                Q_(self.df[self.df.tag == p_mass.tag]["nodes_pos_l"].values[0], "m")
                .to(length_units)
                .m
            )
            y_pos = (
                Q_(self.df[self.df.tag == p_mass.tag]["y_pos"].values[0], "m")
                .to(length_units)
                .m
            )
            node = p_mass.n
            if node in self.link_nodes:
                node = self._find_linked_bearing_node(node)
            yc_pos = center_line_pos[self.nodes.index(node)]

            position = (z_pos, y_pos, yc_pos)
            fig = p_mass._patch(position, fig)

        fig.update_xaxes(
            title_text=f"Axial location ({length_units})",
            showgrid=False,
            mirror=True,
            scaleanchor="y",
            scaleratio=1.5,
        )
        fig.update_yaxes(
            title_text=f"Shaft radius ({length_units})",
            showgrid=False,
            mirror=True,
        )
        kwargs["title"] = kwargs.get("title", "Rotor Model")
        fig.update_layout(**kwargs)

        return fig

    @check_units
    def run_campbell(
        self, speed_range, frequencies=6, frequency_type="wd", torsional_analysis=False
    ):
        """Calculate the Campbell diagram.

        This function will calculate the damped natural frequencies
        for a speed range.

        Available plotting methods:
            .plot()

        Parameters
        ----------
        speed_range : array, pint.Quantity
            Array with the speed range in rad/s.
        frequencies : int, optional
            Number of frequencies that will be calculated.
            Default is 6.
        frequency_type : str, optional
            Choose between displaying results related to the undamped natural
            frequencies ("wn") or damped natural frequencies ("wd").
            The default is "wd".
        torsional_analysis : bool, optional
            If True, performs a separate torsional analysis and returns the
            respective modes in the Campbell diagram. In this case, a system
            with only torsional degrees of freedom is considered, thus
            disregarding coupled modes (lateral + torsional). Default is False.

        Returns
        -------
        results : ross.CampbellResults
            For more information on attributes and methods available see:
            :py:class:`ross.CampbellResults`

        Examples
        --------
        >>> import ross as rs
        >>> rotor1 = rs.rotor_example()
        >>> speed = np.linspace(0, 400, 11)

        Diagram with undamped natural frequencies
        >>> camp = rotor1.run_campbell(speed, frequency_type="wn")

        Diagram with damped natural frequencies
        >>> camp = rotor1.run_campbell(speed)

        Plotting Campbell Diagram
        >>> fig = camp.plot()
        """

        # store in results [speeds(x axis), frequencies[0] or logdec[1] or
        # whirl[2](y axis), 3]
        self._check_frequency_array(speed_range)

        results = np.zeros([len(speed_range), frequencies, 4])

        # MAC criterion to track modes
        def MAC(u, v):
            H = lambda a: a.T.conj()
            return np.absolute((H(u) @ v) ** 2 / ((H(u) @ u) * (H(v) @ v)))

        num_modes = 2 * (frequencies + 2)  # ensure to get the right modes
        evec_size = int(num_modes / 2)
        mode_order = np.arange(evec_size)
        threshold = 0.9
        evec_u = []

        modal_results = {}
        for i, w in enumerate(speed_range):
            modal = self.run_modal(speed=w, num_modes=num_modes)
            modal_results[w] = modal

            evec_v = modal.evectors[:, :evec_size]

            if i > 0:
                macs = np.zeros((evec_size, evec_size))
                for u in enumerate(evec_u.T):
                    for v in enumerate(evec_v.T):
                        macs[u[0], v[0]] = MAC(u[1], v[1])

                mask = macs > threshold
                found_order = np.where(
                    mask.any(axis=1), np.argmax(macs * mask, axis=1), -1
                )
                modes_not_found = np.where(found_order == -1)[0]

                if len(modes_not_found):
                    missing_modes = sorted(set(mode_order) - set(found_order))
                    found_order[modes_not_found] = missing_modes[: len(modes_not_found)]

                if not (found_order == mode_order).all():
                    modal.evectors = modal.evectors[:, found_order]
                    modal.evalues = modal.evalues[found_order]
                    modal.wd = modal.wd[found_order]
                    modal.wn = modal.wn[found_order]
                    modal.log_dec = modal.log_dec[found_order]
                    modal.damping_ratio = modal.damping_ratio[found_order]
                    modal.shapes = list(np.array(modal.shapes)[found_order])

            evec_u = modal.evectors[:, :evec_size]

            if frequency_type == "wd":
                results[i, :, 0] = modal.wd[:frequencies]
                results[i, :, 1] = modal.log_dec[:frequencies]
                results[i, :, 2] = modal.damping_ratio[:frequencies]
                results[i, :, 3] = modal.whirl_values()[:frequencies]
            else:
                idx = modal.wn.argsort()
                results[i, :, 0] = modal.wn[idx][:frequencies]
                results[i, :, 1] = modal.log_dec[idx][:frequencies]
                results[i, :, 2] = modal.damping_ratio[idx][:frequencies]
                results[i, :, 3] = modal.whirl_values()[idx][:frequencies]

        if torsional_analysis:
            rotor_t = convert_6dof_to_torsional(self)
            campbell_t = rotor_t.run_campbell(
                speed_range=speed_range,
                frequencies=int(frequencies / 6),
                frequency_type=frequency_type,
            )

        results = CampbellResults(
            speed_range=speed_range,
            wd=results[..., 0],
            log_dec=results[..., 1],
            damping_ratio=results[..., 2],
            whirl_values=results[..., 3],
            modal_results=modal_results,
            number_dof=self.number_dof,
            run_modal=lambda w: self.run_modal(speed=w, num_modes=num_modes),
            campbell_torsional=campbell_t if torsional_analysis else None,
        )

        return results

    def run_ucs(
        self,
        stiffness_range=None,
        bearing_frequency_range=None,
        num_modes=16,
        num=20,
        synchronous=False,
        **kwargs,
    ):
        """Run Undamped Critical Speeds analyzes.

        This method will run the undamped critical speed analyzes for a given range
        of stiffness values. If the range is not provided, the bearing
        stiffness at rated speed will be used to create a range.

        Parameters
        ----------
        stiffness_range : tuple, optional
            Tuple with (start, end) for stiffness range in a log scale.
            In linear space, the sequence starts at ``base ** start``
            (`base` to the power of `start`) and ends with ``base ** stop``
            (see `endpoint` below). Here base is 10.0.
        bearing_frequency_range : tuple, optional
            The bearing frequency range used to calculate the intersection points.
            In some cases bearing coefficients will have to be extrapolated.
            The default is None. In this case the bearing frequency attribute is used.
        num_modes : int, optional
            Number of modes to be calculated. This uses scipy.sparse.eigs method.
            Default is 16. In this case 4 modes are plotted, since for each pair
            of eigenvalues calculated we have one wn, and we show only the
            forward mode in the plots.
        num : int
            Number of steps in the range.
            Default is 20.
        synchronous : bool, optional
            If True a synchronous analysis is carried out according to :cite:`rouch1980dynamic`.
            Default is False.

        Returns
        -------
        results : ross.UCSResults
            For more information on attributes and methods available see:
            :py:class:`ross.UCSResults`
        """
        if stiffness_range is None:
            if self.rated_w is not None:
                bearing = self.bearing_elements[0]
                k = bearing.kxx_interpolated(self.rated_w)
                k = int(np.log10(k))
                stiffness_range = (k - 3, k + 3)
            else:
                stiffness_range = (6, 11)

        if bearing_frequency_range:
            bearing_frequency_range = np.linspace(
                bearing_frequency_range[0], bearing_frequency_range[1], 30
            )

        stiffness_log = np.logspace(*stiffness_range, num=num)
        # for each pair of eigenvalues calculated we have one wn, and we show only
        # the forward mode in the plots, therefore we have num_modes / 2 / 2
        rotor_wn = np.zeros((num_modes // 2 // 2, len(stiffness_log)))

        # ensure that no proportional damping is considered
        shaft_elements = deepcopy(self.shaft_elements)
        for sh in shaft_elements:
            sh.alpha = sh.beta = 0

        # exclude the seals
        bearings_elements = [
            b for b in self.bearing_elements if not isinstance(b, SealElement)
        ]

        for i, k in enumerate(stiffness_log):
            bearings = [
                BearingElement(b.n, kxx=k, cxx=0)
                for b in bearings_elements
                if b.n not in self.link_nodes
            ]

            rotor = convert_6dof_to_4dof(
                self.__class__(
                    shaft_elements=shaft_elements,
                    disk_elements=self.disk_elements,
                    bearing_elements=bearings,
                )
            )

            modal = rotor.run_modal(
                speed=0, num_modes=num_modes, synchronous=synchronous
            )
            try:
                rotor_wn[:, i] = modal.wn[::2]
            except ValueError:
                rotor_wn[:, i] = modal.wn[::2][:-1]

        bearing0 = bearings_elements[0]

        # if bearing does not have constant coefficient, check intersection points
        if bearing_frequency_range is None:
            if bearing0.frequency is None:
                bearing_frequency_margin = rotor_wn.min() * 0.1
                bearing_frequency_range = np.linspace(
                    rotor_wn.min() - bearing_frequency_margin,
                    rotor_wn.max() + bearing_frequency_margin,
                    10,
                )
            else:
                bearing_frequency_range = bearing0.frequency

        # calculate interception points
        intersection_points = {"x": [], "y": []}

        # save critical mode shapes in the results
        critical_points_modal = []

        coeffs = (
            ["kxx"] if np.array_equal(bearing0.kxx, bearing0.kyy) else ["kxx", "kyy"]
        )

        for wn in rotor_wn:
            for coeff in coeffs:
                x1 = stiffness_log
                y1 = wn
                x2 = getattr(bearing0, f"{coeff}_interpolated")(bearing_frequency_range)
                y2 = bearing_frequency_range
                x, y = intersection(x1, y1, x2, y2)

                if len(x) > 0:
                    for k, speed in zip(x, y):
                        intersection_points["x"].append(float(k))
                        intersection_points["y"].append(float(speed))

                        # create bearing
                        bearings = [
                            BearingElement(b.n, kxx=k, cxx=0, n_link=b.n_link)
                            for b in bearings_elements
                        ]

                        for b in bearings:
                            if b.n in self.link_nodes:
                                node = self._find_linked_bearing_node(b.n)
                                linked_bearing = [b for b in bearings if b.n == node][0]

                                kxx_brg = np.array(linked_bearing.kxx)
                                kyy_brg = np.array(linked_bearing.kyy)
                                kxx_add = np.array(b.kxx)
                                kyy_add = np.array(b.kyy)

                                with np.errstate(divide="ignore"):
                                    kxx_eq = 1 / (1 / kxx_brg + 1 / kxx_add)
                                    kyy_eq = 1 / (1 / kyy_brg + 1 / kyy_add)
                                    kxx_eq[np.isinf(kxx_eq)] = 0
                                    kyy_eq[np.isinf(kyy_eq)] = 0

                                linked_bearing.kxx = list(kxx_eq)
                                linked_bearing.kyy = list(kyy_eq)

                        bearings = [
                            b
                            for b in bearings
                            if b.n not in self.link_nodes
                            and setattr(b, "n_link", None) is None
                        ]

                        # create rotor
                        rotor_critical = convert_6dof_to_4dof(
                            Rotor(
                                shaft_elements=shaft_elements,
                                disk_elements=self.disk_elements,
                                bearing_elements=bearings,
                            )
                        )

                        modal_critical = rotor_critical.run_modal(speed=speed)
                        critical_points_modal.append(modal_critical)

        results = UCSResults(
            stiffness_range,
            stiffness_log,
            bearing_frequency_range,
            rotor_wn,
            bearing0,
            intersection_points,
            critical_points_modal,
        )

        return results

    def run_level1(self, n=5, stiffness_range=None, num=5, **kwargs):
        """Plot level 1 stability analysis.

        This method will plot the stability 1 analysis for a
        given stiffness range.

        Parameters
        ----------
        n : int
            Number of steps in the range.
            Default is 5.
        stiffness_range : tuple, optional
            Tuple with (start, end) for stiffness range.
            This will be used to create an evenly numbers spaced evenly on a log scale
            to create a better visualization (see np.logspace).
        kwargs : optional
            Additional key word arguments can be passed to change the plot layout only
            (e.g. width=1000, height=800, ...).
            *See Plotly Python Figure Reference for more information.

        Returns
        -------
        results : ross.Level1Results
            For more information on attributes and methods available see:
            :py:class:`ross.Level1Results`

        Example
        -------
        >>> i_d = 0
        >>> o_d = 0.05
        >>> n = 6
        >>> L = [0.25 for _ in range(n)]
        >>> shaft_elem = [
        ...     ShaftElement(
        ...         l, i_d, o_d, material=steel, shear_effects=True,
        ...         rotary_inertia=True, gyroscopic=True
        ...     )
        ...     for l in L
        ... ]
        >>> disk0 = DiskElement.from_geometry(
        ...     n=2, material=steel, width=0.07, i_d=0.05, o_d=0.28
        ... )
        >>> disk1 = DiskElement.from_geometry(
        ...     n=4, material=steel, width=0.07, i_d=0.05, o_d=0.28
        ... )
        >>> stfx = 1e6
        >>> stfy = 0.8e6
        >>> bearing0 = BearingElement(0, kxx=stfx, kyy=stfy, cxx=0)
        >>> bearing1 = BearingElement(6, kxx=stfx, kyy=stfy, cxx=0)
        >>> rotor = Rotor(shaft_elem, [disk0, disk1], [bearing0, bearing1], rated_w=0)
        >>> level1 = rotor.run_level1(n=0, stiffness_range=(1e6, 1e11))
        >>> fig = level1.plot()
        """
        if stiffness_range is None:
            if self.rated_w is not None:
                bearing = self.bearing_elements[0]
                k = bearing.kxx.interpolated(self.rated_w)
                k = int(np.log10(k))
                stiffness_range = (k - 3, k + 3)
            else:
                stiffness_range = (6, 11)

        stiffness = np.linspace(*stiffness_range, num)
        log_dec = np.zeros(len(stiffness))

        # set rotor speed to mcs
        speed = self.rated_w
        modal = self.run_modal(speed=speed)

        for i, Q in enumerate(stiffness):
            bearings = [copy(b) for b in self.bearing_elements]
            cross_coupling = bearings[0].__class__(n=n, kxx=0, cxx=0, kxy=Q, kyx=-Q)
            bearings.append(cross_coupling)

            rotor = self.__class__(self.shaft_elements, self.disk_elements, bearings)

            modal = rotor.run_modal(speed=speed)
            non_backward = modal.whirl_direction() != "Backward"
            log_dec[i] = modal.log_dec[non_backward][0]

        results = Level1Results(stiffness, log_dec)

        return results

    @check_units
    def run_time_response(self, speed, F, t, method="default", **kwargs):
        """Calculate the time response.

        This function will take a rotor object and calculate its time response
        given a force and a time.

        Available plotting methods:
            .plot_1d()
            .plot_2d()
            .plot_3d()

        Parameters
        ----------
        speed : float or array_like, pint.Quantity
            Rotor speed. Automatically, the Newmark method is chosen if `speed`
            has an array_like type.
        F : array
            Force array (needs to have the same number of rows as time array).
            Each column corresponds to a dof and each row to a time.
        t : array
            Time array.
        method : str, optional
            The Newmark method can be chosen by setting `method='newmark'`.
        **kwargs : optional
            Additional keyword arguments can be passed to define the parameters
            of the Newmark method if it is used (e.g. gamma, beta, tol, ...).
            See `ross.utils.newmark` for more details.
            Other keyword arguments can also be passed to be used in numerical
            integration (e.g. model_reduction, add_to_RHS).
            See `Rotor.integrate_system` for more details.

        Returns
        -------
        results : ross.TimeResponseResults
            For more information on attributes and methods available see:
            :py:class:`ross.TimeResponseResults`

        Examples
        --------
        >>> from ross.probe import Probe
        >>> rotor = rotor_example()
        >>> speed = 500.0
        >>> size = 1000
        >>> node = 3
        >>> probe1 = Probe(3, 0)
        >>> t = np.linspace(0, 10, size)
        >>> F = np.zeros((size, rotor.ndof))
        >>> F[:, rotor.number_dof * node + 0] = 10 * np.cos(2 * t)
        >>> F[:, rotor.number_dof * node + 1] = 10 * np.sin(2 * t)
        >>> response = rotor.run_time_response(speed, F, t)
        >>> response.yout[:, rotor.number_dof * node + 1] # doctest: +ELLIPSIS
        array([ 0.00000000e+00,  1.86686693e-07,  8.39130663e-07, ...
        >>> # plot time response for a given probe:
        >>> fig1 = response.plot_1d(probe=[probe1])
        >>> # plot orbit response - plotting 2D nodal orbit:
        >>> fig2 = response.plot_2d(node=node)
        >>> # plot orbit response - plotting 3D orbits - full rotor model:
        >>> fig3 = response.plot_3d()
        """
        t_, yout, xout = self.time_response(speed, F, t, method=method, **kwargs)

        results = TimeResponseResults(self, t, yout, xout)

        return results

    @check_units
    def run_misalignment(
        self,
        node,
        unbalance_magnitude,
        unbalance_phase,
        speed,
        t,
        coupling="flex",
        **kwargs,
    ):
        """Run analysis for the rotor system with misalignment given an
        unbalance force.

        Misalignment object is instantiated and system's time response is simulated.
        There are two types of coupling: flexible (flex) and rigid, each with distinct
        parameters. These parameters are passed to the respective method through **kwargs.

        Parameters
        ----------
        node : list, int
            Node where the unbalance is applied.
        unbalance_magnitude : list, float, pint.Quantity
            Unbalance magnitude (kg.m).
        unbalance_phase : list, float, pint.Quantity
            Unbalance phase (rad).
        speed : float or array_like, pint.Quantity
            Rotor speed.
        F : array
            Force array (needs to have the same number of rows as time array).
            Each column corresponds to a dof and each row to a time.
        t : array
            Time array.
        coupling : str
            Coupling type. The avaible types are: "flex" and "rigid".
            Default is "flex".

        **kwargs : dictionary
            If coupling = "flex", **kwargs receives:
                n : float
                    Number of shaft element where the misalignment is ocurring.
                mis_type: string
                    Name of the chosen misalignment type.
                    The avaible types are: "parallel", "angular" and "combined".
                mis_distance_x : float, pint.Quantity
                    Parallel misalignment distance between driving rotor and driven
                    rotor along X direction.
                mis_distance_y : float, pint.Quantity
                    Parallel misalignment distance between driving rotor and driven
                    rotor along Y direction.
                mis_angle : float, pint.Quantity
                    Angular misalignment angle.
                radial_stiffness : float, pint.Quantity
                    Radial stiffness of flexible coupling.
                bending_stiffness : float, pint.Quantity
                    Bending stiffness of flexible coupling. Provide if mis_type is
                    "angular" or "combined".
                input_torque : float, pint.Quantity
                    Driving torque. Default is 0.
                load_torque : float, pint.Quantity
                    Driven torque. Default is 0.

            If coupling = "rigid", **kwargs receives:
                n : float
                    Number of shaft element where the misalignment is ocurring.
                mis_distance : float, pint.Quantity
                    Parallel misalignment distance between driving rotor and driven rotor.
                input_torque : float, pint.Quantity
                    Driving torque. Default is 0.
                load_torque : float, pint.Quantity
                    Driven torque. Default is 0.

            Additional keyword arguments can be passed to define the parameters
            of the Newmark method if it is used (e.g. gamma, beta, tol, ...).
            See `ross.utils.newmark` for more details.
            Other keyword arguments can also be passed to be used in numerical
            integration (e.g. model_reduction).
            See `Rotor.integrate_system` for more details.

        Returns
        -------
        results : ross.TimeResponseResults
            For more information on attributes and methods available see:
            :py:class:`ross.TimeResponseResults`

        Examples
        --------
        >>> import ross as rs
        >>> from ross.probe import Probe
        >>> from ross.units import Q_
        >>> rotor = rotor_example_with_damping()
        >>> n1 = rotor.disk_elements[0].n
        >>> n2 = rotor.disk_elements[1].n
        >>> results = rotor.run_misalignment(
        ...    node=[n1, n2],
        ...    unbalance_magnitude=[5e-4, 0],
        ...    unbalance_phase=[-np.pi / 2, 0],
        ...    speed=Q_(1200, "RPM"),
        ...    t=np.arange(0, 0.5, 0.0001),
        ...    coupling="rigid",
        ...    n=0,
        ...    mis_distance=2e-4,
        ...    input_torque=0,
        ...    load_torque=0,
        ...    model_reduction={"num_modes": 12},  # Pseudo-modal method
        ... )
        Running with model reduction: pseudomodal
        >>> probe1 = Probe(14, 0)
        >>> probe2 = Probe(22, 0)
        >>> fig1 = results.plot_1d([probe1, probe2])
        >>> fig2 = results.plot_dfft(
        ...     [probe1, probe2],
        ...     frequency_range=Q_((0, 200), "Hz"),
        ...     yaxis_type="log",
        ... )
        """

        if coupling == "flex":
            fault = MisalignmentFlex(
                self,
                n=kwargs.get("n"),
                mis_type=kwargs.get("mis_type"),
                mis_distance_x=kwargs.get("mis_distance_x"),
                mis_distance_y=kwargs.get("mis_distance_y"),
                mis_angle=kwargs.get("mis_angle"),
                radial_stiffness=kwargs.get("radial_stiffness"),
                bending_stiffness=kwargs.get("bending_stiffness"),
                input_torque=kwargs.get("input_torque", 0),
                load_torque=kwargs.get("load_torque", 0),
            )

        elif coupling == "rigid":
            fault = MisalignmentRigid(
                self,
                n=kwargs.get("n"),
                mis_distance=kwargs.get("mis_distance"),
                input_torque=kwargs.get("input_torque", 0),
                load_torque=kwargs.get("load_torque", 0),
            )

        else:
            raise Exception("Check the choosed coupling type!")

        results = fault.run(
            node, unbalance_magnitude, unbalance_phase, speed, t, **kwargs
        )

        return results

    @check_units
    def run_rubbing(
        self,
        n,
        distance,
        contact_stiffness,
        contact_damping,
        friction_coeff,
        node,
        unbalance_magnitude,
        unbalance_phase,
        speed,
        t,
        torque=False,
        **kwargs,
    ):
        """Run analysis for the rotor system with rubbing given an unbalance force.

        Rubbing object is instantiated and system's time response is simulated.

        Parameters
        ----------
        n : int
            Number of shaft element where rubbing is ocurring.
        distance : float, pint.Quantity
            Distance between the housing and shaft surface.
        contact_stiffness : float, pint.Quantity
            Contact stiffness.
        contact_damping : float, pint.Quantity
            Contact damping.
        friction_coeff : float
            Friction coefficient.
        node : list, int
            Node where the unbalance is applied.
        unbalance_magnitude : list, float, pint.Quantity
            Unbalance magnitude (kg.m).
        unbalance_phase : list, float, pint.Quantity
            Unbalance phase (rad).
        speed : float or array_like, pint.Quantity
            Rotor speed.
        F : array
            Force array (needs to have the same number of rows as time array).
            Each column corresponds to a dof and each row to a time.
        t : array
            Time array.
        torque : bool, optional
            If True a torque is considered by rubbing.
            Default is False.
        **kwargs : optional
            Additional keyword arguments can be passed to define the parameters
            of the Newmark method if it is used (e.g. gamma, beta, tol, ...).
            See `ross.utils.newmark` for more details.
            Other keyword arguments can also be passed to be used in numerical
            integration (e.g. model_reduction).
            See `Rotor.integrate_system` for more details.

        Returns
        -------
        results : ross.TimeResponseResults
            For more information on attributes and methods available see:
            :py:class:`ross.TimeResponseResults`

        Examples
        --------
        >>> import ross as rs
        >>> from ross.units import Q_
        >>> from ross.probe import Probe
        >>> rotor = rotor_example_with_damping()
        >>> n1 = rotor.disk_elements[0].n
        >>> n2 = rotor.disk_elements[1].n
        >>> results = rotor.run_rubbing(
        ...    n=12,
        ...    distance=7.95e-5,
        ...    contact_stiffness=1.1e6,
        ...    contact_damping=40,
        ...    friction_coeff=0.3,
        ...    torque=False,
        ...    node=[n1, n2],
        ...    unbalance_magnitude=[5e-4, 0],
        ...    unbalance_phase=[-np.pi / 2, 0],
        ...    speed=Q_(1200, "RPM"),
        ...    t=np.arange(0, 0.5, 0.0001),
        ...    model_reduction={"num_modes": 12},  # Pseudo-modal method
        ... )
        Running with model reduction: pseudomodal
        >>> probe1 = Probe(14, 0)
        >>> probe2 = Probe(22, 0)
        >>> fig1 = results.plot_1d([probe1, probe2])
        >>> fig2 = results.plot_dfft(
        ...     [probe1, probe2],
        ...     frequency_range=Q_((0, 200), "Hz"),
        ...     yaxis_type="log",
        ... )
        """
        fault = Rubbing(
            self,
            n,
            distance,
            contact_stiffness,
            contact_damping,
            friction_coeff,
            torque=torque,
        )

        results = fault.run(
            node, unbalance_magnitude, unbalance_phase, speed, t, **kwargs
        )

        return results

    @check_units
    def run_crack(
        self,
        n,
        depth_ratio,
        node,
        unbalance_magnitude,
        unbalance_phase,
        speed,
        t,
        crack_model="Mayes",
        cross_divisions=None,
        **kwargs,
    ):
        """Run analysis for the rotor system with crack given an unbalance force.

        Crack object is instantiated and system's time response is simulated.

        Parameters
        ----------
        n : float
            Element number where the crack is located.
        depth_ratio : float
            Crack depth ratio related to the diameter of the crack container element.
            A depth value of 0.1 is equal to 10%, 0.2 equal to 20%, and so on.
        node : list, int
            Node where the unbalance is applied.
        unbalance_magnitude : list, float, pint.Quantity
            Unbalance magnitude (kg.m).
        unbalance_phase : list, float, pint.Quantity
            Unbalance phase (rad).
        speed : float or array_like, pint.Quantity
            Rotor speed.
        F : array
            Force array (needs to have the same number of rows as time array).
            Each column corresponds to a dof and each row to a time.
        t : array
            Time array.
        crack_model : string, optional
            String containing type of crack model chosed. The available types are: "Mayes",
            "Gasch", "Flex Open" and "Flex Breathing". Default is "Mayes".
        cross_divisions: float, optional
            Number of square divisions into which the cross-section of the cracked element
            will be divided in the analysis conducted for the Flex Breathing model.
        **kwargs : optional
            Additional keyword arguments can be passed to define the parameters
            of the Newmark method if it is used (e.g. gamma, beta, tol, ...).
            See `ross.utils.newmark` for more details.
            Other keyword arguments can also be passed to be used in numerical
            integration (e.g. model_reduction).
            See `Rotor.integrate_system` for more details.

        Returns
        -------
        results : ross.TimeResponseResults
            For more information on attributes and methods available see:
            :py:class:`ross.TimeResponseResults`

        Examples
        --------
        >>> import ross as rs
        >>> from ross.probe import Probe
        >>> from ross.units import Q_
        >>> rotor = rs.rotor_example_with_damping()
        >>> n1 = rotor.disk_elements[0].n
        >>> n2 = rotor.disk_elements[1].n
        >>> results = rotor.run_crack(
        ...    n=18,
        ...    depth_ratio=0.2,
        ...    node=[n1, n2],
        ...    unbalance_magnitude=[5e-4, 0],
        ...    unbalance_phase=[-np.pi / 2, 0],
        ...    crack_model="Mayes",
        ...    speed=Q_(1200, "RPM"),
        ...    t=np.arange(0, 0.5, 0.0001),
        ...    model_reduction={"num_modes": 12},  # Pseudo-modal method
        ... )
        Running with model reduction: pseudomodal
        >>> probe1 = Probe(14, 0)
        >>> probe2 = Probe(22, 0)
        >>> fig1 = results.plot_1d([probe1, probe2])
        >>> fig2 = results.plot_dfft(
        ...     [probe1, probe2],
        ...     frequency_range=Q_((0, 200), "Hz"),
        ...     yaxis_type="log",
        ... )
        """
        fault = Crack(self, n, depth_ratio, crack_model, cross_divisions)

        results = fault.run(
            node, unbalance_magnitude, unbalance_phase, speed, t, **kwargs
        )

        return results

    def save_mat(self, file, speed, frequency=None):
        """Save matrices and rotor model to a .mat file.

        Parameters
        ----------
        file : str, pathlib.Path

        speed: float
            Rotor speed.
        frequency: float, optional
            Excitation frequency.
            Default is rotor speed.

        Examples
        --------
        >>> from tempfile import tempdir
        >>> from pathlib import Path
        >>> # create path for temporary file
        >>> file = Path(tempdir) / 'new_matrices'
        >>> rotor = rotor_example()
        >>> rotor.save_mat(file, speed=0)
        """
        if frequency is None:
            frequency = speed

        dic = {
            "M": self.M(frequency),
            "K": self.K(frequency),
            "C": self.C(frequency),
            "G": self.G(),
            "nodes": self.nodes_pos,
        }

        sio.savemat(file, dic)

    def save(self, file):
        """Save the rotor to a .toml file.

        Parameters
        ----------
        file : str or pathlib.Path

        Examples
        --------
        >>> from tempfile import tempdir
        >>> from pathlib import Path
        >>> # create path for temporary file
        >>> file = Path(tempdir) / 'rotor.toml'
        >>> rotor = rotor_example()
        >>> rotor.save(file)
        """
        with open(file, "w") as f:
            toml.dump({"parameters": self.parameters}, f)
        for el in self.elements:
            el.save(file)

    @classmethod
    def load(cls, file):
        """Load rotor from toml file.

        Parameters
        ----------
        file : str or pathlib.Path
            String or Path for a .toml file.

        Returns
        -------
        rotor : ross.rotor.Rotor

        Example
        -------
        >>> from tempfile import tempdir
        >>> from pathlib import Path
        >>> # create path for temporary file
        >>> file = Path(tempdir) / 'new_rotor1.toml'
        >>> rotor1 = rotor_example()
        >>> rotor1.save(file)
        >>> rotor2 = Rotor.load(file)
        >>> rotor1 == rotor2
        True
        """
        data = toml.load(file)
        parameters = data["parameters"]

        elements = []
        for el_name, el_data in data.items():
            if el_name == "parameters":
                continue
            class_name = el_name.split("_")[0]
            try:
                elements.append(globals()[class_name].read_toml_data(el_data))
            except KeyError:
                import rossxl as rsxl

                elements.append(getattr(rsxl, class_name).read_toml_data(el_data))

        shaft_elements = []
        disk_elements = []
        bearing_elements = []
        point_mass_elements = []
        for el in elements:
            if isinstance(el, ShaftElement):
                shaft_elements.append(el)
            elif isinstance(el, DiskElement):
                disk_elements.append(el)
            elif isinstance(el, BearingElement):
                bearing_elements.append(el)
            elif isinstance(el, PointMass):
                point_mass_elements.append(el)

        return cls(
            shaft_elements=shaft_elements,
            disk_elements=disk_elements,
            bearing_elements=bearing_elements,
            point_mass_elements=point_mass_elements,
            **parameters,
        )

    def run_static(self):
        """Run static analysis.

        Static analysis calculates free-body diagram, deformed shaft, shearing
        force diagram and bending moment diagram.

        Available plotting methods:
            .plot_deformation()
            .plot_bending_moment()
            .plot_shearing_force()
            .plot_free_body_diagram()

        Attributes
        ----------
        shaft_weight: float
            Shaft total weight
        disk_forces_nodal : dict
            Relates the static force at each node due to the weight of disks
        bearing_forces_nodal : dict
            Relates the static force at each node due to the bearing reaction forces.
        bearing_forces_tag : dict
            Indicates the reaction force exerted by each bearing.
        disk_forces_tag : dict
            Indicates the force exerted by each disk.
        displacement_y: array
            The shaft static displacement vector,
        Vx: array
            Shearing force vector
        Bm: array
            Bending moment vector

        Returns
        -------
        results : ross.StaticResults
            For more information on attributes and methods available see:
            :py:class:`ross.StaticResults`

        Raises
        ------
        ValueError
            Error raised if the rotor has no bearing elements.

        Example
        -------
        >>> import ross as rs
        >>> rotor = rs.rotor_example()
        >>> static = rotor.run_static()
        >>> rotor.bearing_forces_nodal
        {'node_0': 432...
        >>> rotor.bearing_forces_tag # doctest: +ELLIPSIS
        {'Bearing 0': 432...

        Plotting static deformation
        >>> fig = static.plot_deformation()

        Plotting bending moment
        >>> fig = static.plot_bending_moment()

        Plotting shearing force
        >>> fig = static.plot_shearing_force()

        Plotting free-body diagram
        >>> fig = static.plot_free_body_diagram()
        """
        if not len(self.df_bearings):
            raise ValueError("Rotor has no bearings")

        aux_brg = []
        aux_brg_1 = []
        for elm in self.bearing_elements:
            if not isinstance(elm, SealElement):
                if elm.n not in self.nodes:
                    pass
                elif elm.n_link in self.nodes:
                    aux_brg.append(
                        elm.__class__(n=elm.n, n_link=elm.n_link, kxx=1e20, cxx=0)
                    )
                    aux_brg_1.append(
                        elm.__class__(n=elm.n, n_link=elm.n_link, kxx=0, cxx=0)
                    )
                else:
                    aux_brg.append(elm.__class__(n=elm.n, kxx=1e20, cxx=0))
                    aux_brg_1.append(elm.__class__(n=elm.n, kxx=0, cxx=0))

        aux_rotor = Rotor(self.shaft_elements, self.disk_elements, aux_brg)
        aux_rotor_1 = Rotor(self.shaft_elements, self.disk_elements, aux_brg_1)

        aux_M = aux_rotor.M(0)
        aux_K = aux_rotor.K(0)
        aux1_K = aux_rotor_1.K(0)

        # convert to 4 dof
        num_dof = 4
        aux_M = remove_dofs(aux_M)
        aux_K = remove_dofs(aux_K)
        aux1_K = remove_dofs(aux1_K)

        # gravity aceleration vector
        g = -9.8065
        weight = self.gravitational_force(g=g, M=aux_M, num_dof=num_dof)

        # calculates u, for [K]*(u) = (F)
        displacement = (la.solve(aux_K, weight)).flatten()
        displacement_y = displacement[1::num_dof]

        # calculate forces
        nodal_forces = aux1_K @ displacement

        bearing_force_nodal = {}
        disk_force_nodal = {}
        bearing_force_tag = {}
        disk_force_tag = {}

        elm_weight = np.zeros((len(self.nodes_pos) - 1, 2))
        nodal_shaft_weight = np.zeros(len(self.nodes_pos))

        vx_axis = np.zeros_like(elm_weight)
        for sh in self.shaft_elements:
            vx_axis[sh.n_l] = [
                self.nodes_pos[sh.n_l],
                self.nodes_pos[sh.n_r],
            ]
            elm_weight[sh.n_l] += g * np.array([0, sh.m])

            nodal_shaft_weight[sh.n_r] += g * sh.m * sh.beam_cg / sh.L
            nodal_shaft_weight[sh.n_l] += g * sh.m * (1 - sh.beam_cg / sh.L)

        elm_weight[-1, 1] = 0
        aux_nodal_forces = nodal_forces[: num_dof * (self.nodes[-1] + 1)]

        reaction_forces = nodal_forces[1::num_dof] - weight[1::num_dof]

        for bearing in aux_rotor.bearing_elements:
            bearing_force_nodal[f"node_{bearing.n:d}"] = reaction_forces[bearing.n]
            bearing_force_tag[f"{bearing.tag}"] = reaction_forces[bearing.n]

        for disk in aux_rotor.disk_elements:
            disk_force_nodal[f"node_{disk.n:d}"] = -disk.m * g
            disk_force_tag[f"{disk.tag}"] = -disk.m * g

        nodal_forces_y = aux_nodal_forces[1::num_dof] - nodal_shaft_weight
        elm_forces_y = np.zeros_like(elm_weight)
        elm_forces_y[:, 0] = nodal_forces_y[:-1]
        elm_forces_y[-1, 1] = -nodal_forces_y[-1]
        elm_forces_y += elm_weight

        # Calculate shearing force
        # Each line represents an element, each column a station from the element
        vx = np.zeros_like(elm_weight)
        for j in range(vx.shape[0]):
            if j == 0:
                vx[j] = [elm_forces_y[j, 0], sum(elm_forces_y[j])]
            elif j == vx.shape[0] - 1:
                vx[j, 0] = vx[j - 1, 1] + elm_forces_y[j, 0]
                vx[j, 1] = elm_forces_y[j, 1]
            else:
                vx[j, 0] = vx[j - 1, 1] + elm_forces_y[j, 0]
                vx[j, 1] = vx[j, 0] + elm_forces_y[j, 1]
        vx = -vx

        # Calculate bending moment
        # Each line represents an element, each column a station from the element
        mx = np.zeros_like(vx)
        for j in range(mx.shape[0]):
            if j == 0:
                mx[j] = [0, 0.5 * sum(vx[j]) * np.diff(vx_axis[j])[0]]
            if j == mx.shape[0] - 1:
                mx[j] = [-0.5 * sum(vx[j]) * np.diff(vx_axis[j])[0], 0]
            else:
                mx[j, 0] = mx[j - 1, 1]
                mx[j, 1] = mx[j, 0] + 0.5 * sum(vx[j]) * np.diff(vx_axis[j])[0]

        # flattening arrays
        vx = vx.flatten()
        vx_axis = vx_axis.flatten()
        mx = mx.flatten()

        self.disk_forces_nodal = disk_force_nodal
        self.bearing_forces_nodal = bearing_force_nodal
        self.bearing_forces_tag = bearing_force_tag
        self.disk_forces_tag = disk_force_tag

        self.w_shaft = sum(self.df_shaft["m"]) * (-g)

        results = StaticResults(
            displacement_y,
            vx,
            mx,
            self.w_shaft,
            self.disk_forces_nodal,
            self.bearing_forces_nodal,
            self.nodes,
            self.nodes_pos,
            vx_axis,
        )

        return results

    def summary(self):
        """Plot the rotor summary.

        This functioncreates a summary of the main parameters and attributes of the
        rotor model. The data is presented in a table format.

        Returns
        -------
        results : ross.SummaryResults class
            An instance of SumarryResults class to build the summary table

        Examples
        --------
        >>> rotor = rotor_example()
        >>> table = rotor.summary().plot()
        >>> # to display the plot use the command:
        >>> # show(table)
        """
        self.df_disks = pd.merge(
            self.df_disks, self.df[["tag", "nodes_pos_l"]], on="tag", how="left"
        )
        self.df_bearings = pd.merge(
            self.df_bearings, self.df[["tag", "nodes_pos_l"]], on="tag", how="left"
        )
        self.run_static()
        forces = self.bearing_forces_tag
        results = SummaryResults(
            self.df_shaft,
            self.df_disks,
            self.df_bearings,
            forces,
            self.CG,
            self.Ip,
            self.tag,
        )
        return results

    @classmethod
    def from_section(
        cls,
        leng_data,
        idl_data,
        odl_data,
        idr_data=None,
        odr_data=None,
        material_data=None,
        disk_data=None,
        brg_seal_data=None,
        min_w=None,
        max_w=None,
        rated_w=None,
        nel_r=1,
        tag=None,
    ):
        """Build rotor from sections.

        This class is an alternative to build rotors from separated
        sections. Each section has the same number (n) of shaft elements.

        Parameters
        ----------
        leng_data : list
            List with the lengths of rotor regions.
        idl_data : list
            List with the inner diameters of rotor regions (Left Station).
        odl_data : list
            List with the outer diameters of rotor regions (Left Station).
        idr_data : list, optional
            List with the inner diameters of rotor regions (Right Station).
            Default is equal to idl_data (cylindrical element).
        odr_data : list, optional
            List with the outer diameters of rotor regions (Right Station).
            Default is equal to odl_data (cylindrical element).
        material_data : ross.material or list of ross.material
            Defines a single material for all sections or each section can be
            defined by a material individually.
        disk_data : dict, optional
            Dict holding disks datas.
            Example : disk_data=DiskElement.from_geometry(n=2,
                                                          material=steel,
                                                          width=0.07,
                                                          i_d=0,
                                                          o_d=0.28
                                                          )
            ***See 'disk_element.py' docstring for more information***
        brg_seal_data : dict, optional
            Dict holding lists of bearings and seals datas.
            Example : brg_seal_data=BearingElement(n=1, kxx=1e6, cxx=0,
                                                   kyy=1e6, cyy=0, kxy=0,
                                                   cxy=0, kyx=0, cyx=0)
            ***See 'bearing_seal_element.py' docstring for more information***
        nel_r : int, optional
            Number or elements per shaft region.
            Default is 1.
        tag : str
            A tag for the rotor

        Raises
        ------
        ValueError
            Error raised if lists size do not match.
        AttributeError
            Error raised if the shaft material is not defined.

        Returns
        -------
        A rotor object

        Example
        -------
        >>> from ross.materials import steel
        >>> rotor = Rotor.from_section(leng_data=[0.5,0.5,0.5],
        ...             odl_data=[0.05,0.05,0.05],
        ...             idl_data=[0,0,0],
        ...             material_data=steel,
        ...             disk_data=[DiskElement.from_geometry(n=1, material=steel, width=0.07, i_d=0, o_d=0.28),
        ...                        DiskElement.from_geometry(n=2, material=steel, width=0.07, i_d=0, o_d=0.35)],
        ...             brg_seal_data=[BearingElement(n=0, kxx=1e6, cxx=0, kyy=1e6, cyy=0, kxy=0, cxy=0, kyx=0, cyx=0),
        ...                            BearingElement(n=3, kxx=1e6, cxx=0, kyy=1e6, cyy=0, kxy=0, cxy=0, kyx=0, cyx=0)],
        ...             nel_r=1)
        >>> modal = rotor.run_modal(speed=0)
        >>> modal.wn.round(4)
        array([ 85.7634,  85.7634, 271.9326, 271.9326, 650.1377, 718.58  ])
        """
        if len(leng_data) != len(odl_data) or len(leng_data) != len(idl_data):
            raise ValueError(
                "The lists size do not match (leng_data, odl_data and idl_data)."
            )

        if material_data is None:
            raise AttributeError("Please define a material or a list of materials")

        if idr_data is None:
            idr_data = idl_data
        if odr_data is None:
            odr_data = odl_data
        else:
            if len(leng_data) != len(odr_data) or len(leng_data) != len(idr_data):
                raise ValueError(
                    "The lists size do not match (leng_data, odr_data and idr_data)."
                )

        def rotor_regions(nel_r):
            """Subroutine to discretize each rotor region into n elements.

            Parameters
            ----------
            nel_r : int
                Number of elements per region

            Returns
            -------
            regions : list
                List with elements
            """
            regions = []
            shaft_elements = []
            disk_elements = []
            bearing_elements = []

            try:
                if len(leng_data) != len(material_data):
                    raise IndexError(
                        "material_data size does not match size of other lists"
                    )

                # loop through rotor regions
                for i, leng in enumerate(leng_data):
                    le = leng / nel_r
                    for j in range(nel_r):
                        idl = (idr_data[i] - idl_data[i]) * j * le / leng + idl_data[i]
                        odl = (odr_data[i] - odl_data[i]) * j * le / leng + odl_data[i]
                        idr = (idr_data[i] - idl_data[i]) * (
                            j + 1
                        ) * le / leng + idl_data[i]
                        odr = (odr_data[i] - odl_data[i]) * (
                            j + 1
                        ) * le / leng + odl_data[i]
                        shaft_elements.append(
                            ShaftElement(
                                le,
                                idl,
                                odl,
                                idr,
                                odr,
                                material=material_data[i],
                                shear_effects=True,
                                rotary_inertia=True,
                                gyroscopic=True,
                            )
                        )
            except TypeError:
                for i, leng in enumerate(leng_data):
                    le = leng / nel_r
                    for j in range(nel_r):
                        idl = (idr_data[i] - idl_data[i]) * j * le / leng + idl_data[i]
                        odl = (odr_data[i] - odl_data[i]) * j * le / leng + odl_data[i]
                        idr = (idr_data[i] - idl_data[i]) * (
                            j + 1
                        ) * le / leng + idl_data[i]
                        odr = (odr_data[i] - odl_data[i]) * (
                            j + 1
                        ) * le / leng + odl_data[i]
                        shaft_elements.append(
                            ShaftElement(
                                le,
                                idl,
                                odl,
                                idr,
                                odr,
                                material=material_data,
                                shear_effects=True,
                                rotary_inertia=True,
                                gyroscopic=True,
                            )
                        )

            regions.extend([shaft_elements])

            for DiskEl in disk_data:
                aux_DiskEl = deepcopy(DiskEl)
                aux_DiskEl.n = nel_r * DiskEl.n
                aux_DiskEl.n_l = nel_r * DiskEl.n_l
                aux_DiskEl.n_r = nel_r * DiskEl.n_r
                disk_elements.append(aux_DiskEl)

            for Brg_SealEl in brg_seal_data:
                aux_Brg_SealEl = deepcopy(Brg_SealEl)
                aux_Brg_SealEl.n = nel_r * Brg_SealEl.n
                aux_Brg_SealEl.n_l = nel_r * Brg_SealEl.n
                aux_Brg_SealEl.n_r = nel_r * Brg_SealEl.n
                bearing_elements.append(aux_Brg_SealEl)

            regions.append(disk_elements)
            regions.append(bearing_elements)

            return regions

        regions = rotor_regions(nel_r)
        shaft_elements = regions[0]
        disk_elements = regions[1]
        bearing_elements = regions[2]

        return cls(
            shaft_elements,
            disk_elements,
            bearing_elements,
            min_w=min_w,
            max_w=max_w,
            rated_w=rated_w,
            tag=tag,
        )

    @classmethod
    def to_ross_only(cls, rotor):
        """Convert rotor with rsxl objects to ross only."""
        bearings_seals_rs = []
        for b in rotor.bearing_elements:
            if isinstance(b, SealElement):
                bearings_seals_rs.append(
                    SealElement(
                        n=b.n,
                        kxx=b.kxx,
                        kxy=b.kxy,
                        kyx=b.kyx,
                        kyy=b.kyy,
                        cxx=b.cxx,
                        cxy=b.cxy,
                        cyx=b.cyx,
                        cyy=b.cyy,
                        frequency=b.frequency,
                        tag=b.tag,
                        color=b.color,
                        n_link=b.n_link,
                        seal_leakage=b.seal_leakage,
                    )
                )
            else:
                bearings_seals_rs.append(
                    BearingElement(
                        n=b.n,
                        kxx=b.kxx,
                        kxy=b.kxy,
                        kyx=b.kyx,
                        kyy=b.kyy,
                        cxx=b.cxx,
                        cxy=b.cxy,
                        cyx=b.cyx,
                        cyy=b.cyy,
                        frequency=b.frequency,
                        tag=b.tag,
                        color=b.color,
                        n_link=b.n_link,
                    )
                )

        return cls(
            rotor.shaft_elements,
            rotor.disk_elements,
            bearings_seals_rs,
            rotor.point_mass_elements,
            min_w=rotor.min_w,
            max_w=rotor.max_w,
            rated_w=rotor.rated_w,
            tag=rotor.tag,
        )


class CoAxialRotor(Rotor):
    r"""A rotor object.

    This class will create a system of co-axial rotors with the shaft,
    disk, bearing and seal elements provided.

    Parameters
    ----------
    shafts : list of lists
        Each list of shaft elements builds a different shaft. The number of
        lists sets the number of shafts.
    disk_elements : list
        List with the disk elements
    bearing_elements : list
        List with the bearing elements
    point_mass_elements: list
        List with the point mass elements
    shaft_start_pos : list
        List indicating the initial node position for each shaft.
        Default is zero for each shaft created.
    tag : str
        A tag for the rotor

    Returns
    -------
    A rotor object.

    Attributes
    ----------
    nodes : list
        List of the model's nodes.
    nodes_pos : list
        List with nodal spatial location.
    CG : float
        Center of gravity

    Examples
    --------
    >>> import ross as rs
    >>> steel = rs.materials.steel
    >>> i_d = 0
    >>> o_d = 0.05
    >>> n = 10
    >>> L = [0.25 for _ in range(n)]
    >>> axial_shaft = [rs.ShaftElement(l, i_d, o_d, material=steel) for l in L]
    >>> i_d = 0.15
    >>> o_d = 0.20
    >>> n = 6
    >>> L = [0.25 for _ in range(n)]
    >>> coaxial_shaft = [rs.ShaftElement(l, i_d, o_d, material=steel) for l in L]
    >>> shaft = [axial_shaft, coaxial_shaft]
    >>> disk0 = rs.DiskElement.from_geometry(n=1,
    ...                                     material=steel,
    ...                                     width=0.07,
    ...                                     i_d=0.05,
    ...                                     o_d=0.28)
    >>> disk1 = rs.DiskElement.from_geometry(n=9,
    ...                                     material=steel,
    ...                                     width=0.07,
    ...                                     i_d=0.05,
    ...                                     o_d=0.28)
    >>> disk2 = rs.DiskElement.from_geometry(n=13,
    ...                                      material=steel,
    ...                                      width=0.07,
    ...                                      i_d=0.20,
    ...                                      o_d=0.48)
    >>> disk3 = rs.DiskElement.from_geometry(n=15,
    ...                                      material=steel,
    ...                                      width=0.07,
    ...                                      i_d=0.20,
    ...                                      o_d=0.48)
    >>> disks = [disk0, disk1, disk2, disk3]
    >>> stfx = 1e6
    >>> stfy = 0.8e6
    >>> bearing0 = rs.BearingElement(0, kxx=stfx, kyy=stfy, cxx=0)
    >>> bearing1 = rs.BearingElement(10, kxx=stfx, kyy=stfy, cxx=0)
    >>> bearing2 = rs.BearingElement(11, kxx=stfx, kyy=stfy, cxx=0)
    >>> bearing3 = rs.BearingElement(8, n_link=17, kxx=stfx, kyy=stfy, cxx=0)
    >>> bearings = [bearing0, bearing1, bearing2, bearing3]
    >>> rotor = rs.CoAxialRotor(shaft, disks, bearings)
    """

    def __init__(
        self,
        shafts,
        disk_elements=None,
        bearing_elements=None,
        point_mass_elements=None,
        min_w=None,
        max_w=None,
        rated_w=None,
        tag=None,
    ):
        self.parameters = {"min_w": min_w, "max_w": max_w, "rated_w": rated_w}
        if tag is None:
            self.tag = "Rotor 0"

        ####################################################
        # Config attributes
        ####################################################

        # operational speeds
        self.min_w = min_w
        self.max_w = max_w
        self.rated_w = rated_w

        ####################################################

        # set n for each shaft element
        aux_n = 0
        aux_n_tag = 0
        for j, shaft in enumerate(shafts):
            for i, sh in enumerate(shaft):
                if sh.n is None:
                    sh.n = i + aux_n
                if sh.tag is None:
                    sh.tag = sh.__class__.__name__ + " " + str(i + aux_n_tag)
            aux_n = shaft[-1].n_r + 1
            aux_n_tag = aux_n - 1 - j

        # flatten and make a copy for shaft elements to avoid altering
        # attributes for elements that might be used in different rotors
        # e.g. altering shaft_element.n
        shafts = [copy(sh) for sh in shafts]
        shaft_elements = list(chain(*shafts))

        if disk_elements is None:
            disk_elements = []
        if bearing_elements is None:
            bearing_elements = []
        if point_mass_elements is None:
            point_mass_elements = []

        for i, disk in enumerate(disk_elements):
            if disk.tag is None:
                disk.tag = "Disk " + str(i)

        for i, brg in enumerate(bearing_elements):
            brg.n_l = brg.n
            brg.n_r = brg.n
            if brg.__class__.__name__ == "BearingElement" and brg.tag is None:
                brg.tag = "Bearing " + str(i)
            if brg.__class__.__name__ == "SealElement" and brg.tag is None:
                brg.tag = "Seal " + str(i)

        for i, p_mass in enumerate(point_mass_elements):
            if p_mass.tag is None:
                p_mass.tag = "Point Mass " + str(i)

        self.shafts = shafts
        self.shaft_elements = sorted(shaft_elements, key=lambda el: el.n)
        self.bearing_elements = sorted(bearing_elements, key=lambda el: el.n)
        self.disk_elements = disk_elements
        self.point_mass_elements = point_mass_elements
        self.elements = list(
            chain(
                *[
                    self.shaft_elements,
                    self.disk_elements,
                    self.bearing_elements,
                    self.point_mass_elements,
                ]
            )
        )
        self.number_dof = self._check_number_dof()

        ####################################################
        # Rotor summary
        ####################################################
        columns = [
            "type",
            "n",
            "n_link",
            "L",
            "node_pos",
            "node_pos_r",
            "idl",
            "odl",
            "idr",
            "odr",
            "i_d",
            "o_d",
            "beam_cg",
            "axial_cg_pos",
            "y_pos",
            "material",
            "rho",
            "volume",
            "m",
            "tag",
        ]

        df_shaft = pd.DataFrame([el.summary() for el in self.shaft_elements])
        df_disks = pd.DataFrame([el.summary() for el in self.disk_elements])
        df_bearings = pd.DataFrame(
            [
                el.summary()
                for el in self.bearing_elements
                if not isinstance(el, SealElement)
            ]
        )
        df_seals = pd.DataFrame(
            [
                el.summary()
                for el in self.bearing_elements
                if isinstance(el, SealElement)
            ]
        )
        df_point_mass = pd.DataFrame([el.summary() for el in self.point_mass_elements])

        nodes_pos_l = np.zeros(len(df_shaft.n_l))
        nodes_pos_r = np.zeros(len(df_shaft.n_l))
        axial_cg_pos = np.zeros(len(df_shaft.n_l))
        shaft_number = np.zeros(len(df_shaft.n_l))

        i = 0
        for j, shaft in enumerate(self.shafts):
            for k, sh in enumerate(shaft):
                shaft_number[k + i] = j
                if k == 0:
                    nodes_pos_r[k + i] = df_shaft.loc[k + i, "L"]
                    axial_cg_pos[k + i] = sh.beam_cg + nodes_pos_l[k + i]
                    sh.axial_cg_pos = axial_cg_pos[k + i]
                if (
                    k > 0
                    and df_shaft.loc[k + i, "n_l"] == df_shaft.loc[k + i - 1, "n_l"]
                ):
                    nodes_pos_l[k + i] = nodes_pos_l[k + i - 1]
                    nodes_pos_r[k + i] = nodes_pos_r[k + i - 1]
                else:
                    nodes_pos_l[k + i] = nodes_pos_r[k + i - 1]
                    nodes_pos_r[k + i] = nodes_pos_l[k + i] + df_shaft.loc[k + i, "L"]

                if sh.n in df_bearings["n_link"].values:
                    idx = df_bearings.loc[df_bearings.n_link == sh.n, "n"].values[0]
                    nodes_pos_l[i : sh.n] += nodes_pos_l[idx] - nodes_pos_l[k + i]
                    nodes_pos_r[i : sh.n] += nodes_pos_r[idx] - nodes_pos_r[k + i]
                    axial_cg_pos[i : sh.n] += nodes_pos_r[idx] - nodes_pos_r[k + i]
                elif sh.n_r in df_bearings["n_link"].values:
                    idx = df_bearings.loc[df_bearings.n_link == sh.n_r, "n"].values[0]
                    nodes_pos_l[i : sh.n_r] += nodes_pos_l[idx - 1] - nodes_pos_l[k + i]
                    nodes_pos_r[i : sh.n_r] += nodes_pos_r[idx - 1] - nodes_pos_r[k + i]
                    axial_cg_pos[i : sh.n_r] += (
                        nodes_pos_r[idx - 1] - nodes_pos_r[k + i]
                    )

                axial_cg_pos[k + i] = sh.beam_cg + nodes_pos_l[k + i]
                sh.axial_cg_pos = axial_cg_pos[k + i]
            i += k + 1

        df_shaft["shaft_number"] = shaft_number
        df_shaft["nodes_pos_l"] = nodes_pos_l
        df_shaft["nodes_pos_r"] = nodes_pos_r
        df_shaft["axial_cg_pos"] = axial_cg_pos

        df = pd.concat(
            [df_shaft, df_disks, df_bearings, df_point_mass, df_seals], sort=True
        )
        df = df.sort_values(by="n_l")
        df = df.reset_index(drop=True)

        # check consistence for disks and bearings location
        if len(df_point_mass) > 0:
            max_loc_point_mass = df_point_mass.n.max()
        else:
            max_loc_point_mass = 0
        max_location = max(df_shaft.n_r.max(), max_loc_point_mass)
        if df.n_l.max() > max_location:
            raise ValueError("Trying to set disk or bearing outside shaft")

        # nodes axial position and diameter
        nodes_pos = list(df_shaft.groupby("n_l")["nodes_pos_l"].max())
        nodes_i_d = list(df_shaft.groupby("n_l")["i_d"].min())
        nodes_o_d = list(df_shaft.groupby("n_l")["o_d"].max())

        for i, shaft in enumerate(self.shafts):
            pos = shaft[-1].n_r
            if i < len(self.shafts) - 1:
                nodes_pos.insert(pos, df_shaft["nodes_pos_r"].iloc[pos - 1])
                nodes_i_d.insert(pos, df_shaft["i_d"].iloc[pos - 1])
                nodes_o_d.insert(pos, df_shaft["o_d"].iloc[pos - 1])
            else:
                nodes_pos.append(df_shaft["nodes_pos_r"].iloc[-1])
                nodes_i_d.append(df_shaft["i_d"].iloc[-1])
                nodes_o_d.append(df_shaft["o_d"].iloc[-1])

        self.nodes_pos = nodes_pos
        self.nodes_i_d = nodes_i_d
        self.nodes_o_d = nodes_o_d

        shaft_elements_length = list(df_shaft.groupby("n_l")["L"].min())
        self.shaft_elements_length = shaft_elements_length

        self.nodes = list(range(len(self.nodes_pos)))
        self.L = nodes_pos[-1]
        self.center_line_pos = [0] * len(self.nodes)

        # rotor mass can also be calculated with self.M()[::4, ::4].sum()
        self.m_disks = np.sum([disk.m for disk in self.disk_elements])
        self.m_shaft = np.sum([sh_el.m for sh_el in self.shaft_elements])
        self.m = self.m_disks + self.m_shaft

        # rotor center of mass and total inertia
        CG_sh = np.sum(
            [(sh.m * sh.axial_cg_pos) / self.m for sh in self.shaft_elements]
        )
        CG_dsk = np.sum(
            [disk.m * nodes_pos[disk.n] / self.m for disk in self.disk_elements]
        )
        self.CG = CG_sh + CG_dsk

        Ip_sh = np.sum([sh.Im for sh in self.shaft_elements])
        Ip_dsk = np.sum([disk.Ip for disk in self.disk_elements])
        self.Ip = Ip_sh + Ip_dsk

        # number of dofs
        half_ndof = self.number_dof / 2
        self.ndof = int(
            self.number_dof * (max([el.n for el in shaft_elements]) + 2)
            + half_ndof * len([el for el in point_mass_elements])
        )

        elm_no_shaft_id = {
            elm
            for elm in self.elements
            if pd.isna(df.loc[df.tag == elm.tag, "shaft_number"]).all()
        }
        for elm in cycle(self.elements):
            if elm_no_shaft_id:
                if elm in elm_no_shaft_id:
                    shnum_l = df.loc[
                        (df.n_l == elm.n) & (df.tag != elm.tag), "shaft_number"
                    ]
                    shnum_r = df.loc[
                        (df.n_r == elm.n) & (df.tag != elm.tag), "shaft_number"
                    ]
                    if len(shnum_l) == 0 and len(shnum_r) == 0:
                        shnum_l = df.loc[
                            (df.n_link == elm.n) & (df.tag != elm.tag), "shaft_number"
                        ]
                        shnum_r = shnum_l
                    if len(shnum_l):
                        df.loc[df.tag == elm.tag, "shaft_number"] = shnum_l.values[0]
                        elm_no_shaft_id.discard(elm)
                    elif len(shnum_r):
                        df.loc[df.tag == elm.tag, "shaft_number"] = shnum_r.values[0]
                        elm_no_shaft_id.discard(elm)
            else:
                break

        df_disks["shaft_number"] = df.loc[
            (df.type == "DiskElement"), "shaft_number"
        ].values
        df_bearings["shaft_number"] = df.loc[
            (df.type == "BearingElement"), "shaft_number"
        ].values
        df_seals["shaft_number"] = df.loc[
            (df.type == "SealElement"), "shaft_number"
        ].values
        df_point_mass["shaft_number"] = df.loc[
            (df.type == "PointMass"), "shaft_number"
        ].values

        self.df_disks = df_disks
        self.df_bearings = df_bearings
        self.df_shaft = df_shaft
        self.df_point_mass = df_point_mass
        self.df_seals = df_seals

        if "n_link" in df.columns and df_point_mass.index.size > 0:
            aux_link = list(df["n_link"].dropna().unique().astype(int))
            aux_node = list(df_point_mass["n"].dropna().unique().astype(int))
            self.link_nodes = list(set(aux_link) & set(aux_node))
        else:
            self.link_nodes = []

        # global indexes for dofs
        n_last = self.shaft_elements[-1].n
        for elm in self.elements:
            dof_mapping = elm.dof_mapping()
            global_dof_mapping = {}
            for k, v in dof_mapping.items():
                dof_letter, dof_number = k.split("_")
                global_dof_mapping[dof_letter + "_" + str(int(dof_number) + elm.n)] = (
                    int(v)
                )

            if elm.n <= n_last + 1:
                for k, v in global_dof_mapping.items():
                    global_dof_mapping[k] = int(self.number_dof * elm.n + v)
            else:
                for k, v in global_dof_mapping.items():
                    global_dof_mapping[k] = int(
                        half_ndof * n_last + half_ndof * elm.n + self.number_dof + v
                    )

            if hasattr(elm, "n_link") and elm.n_link is not None:
                if elm.n_link <= n_last + 1:
                    global_dof_mapping[f"x_{elm.n_link}"] = int(
                        self.number_dof * elm.n_link
                    )
                    global_dof_mapping[f"y_{elm.n_link}"] = int(
                        self.number_dof * elm.n_link + 1
                    )
                    global_dof_mapping[f"z_{elm.n_link}"] = int(
                        self.number_dof * elm.n_link + 2
                    )
                else:
                    global_dof_mapping[f"x_{elm.n_link}"] = int(
                        half_ndof * n_last + half_ndof * elm.n_link + self.number_dof
                    )
                    global_dof_mapping[f"y_{elm.n_link}"] = int(
                        half_ndof * n_last
                        + half_ndof * elm.n_link
                        + self.number_dof
                        + 1
                    )
                    global_dof_mapping[f"z_{elm.n_link}"] = int(
                        half_ndof * n_last
                        + half_ndof * elm.n_link
                        + self.number_dof
                        + 2
                    )

            elm.dof_global_index = global_dof_mapping
            df.at[df.loc[df.tag == elm.tag].index[0], "dof_global_index"] = (
                elm.dof_global_index
            )

        # define positions for disks
        for disk in disk_elements:
            z_pos = nodes_pos[disk.n]
            y_pos = nodes_o_d[disk.n]
            df.loc[df.tag == disk.tag, "nodes_pos_l"] = z_pos
            df.loc[df.tag == disk.tag, "nodes_pos_r"] = z_pos
            df.loc[df.tag == disk.tag, "y_pos"] = y_pos

        # define positions for bearings
        # check if there are bearings without location
        bearings_no_zloc = {
            b
            for b in bearing_elements
            if pd.isna(df.loc[df.tag == b.tag, "nodes_pos_l"]).all()
        }

        # cycle while there are bearings without a z location
        for b in cycle(self.bearing_elements):
            if bearings_no_zloc:
                if b in bearings_no_zloc:
                    # first check if b.n is on list, if not, check for n_link
                    node_l = df.loc[(df.n_l == b.n) & (df.tag != b.tag), "nodes_pos_l"]
                    node_r = df.loc[(df.n_r == b.n) & (df.tag != b.tag), "nodes_pos_r"]
                    if len(node_l) == 0 and len(node_r) == 0:
                        node_l = df.loc[
                            (df.n_link == b.n) & (df.tag != b.tag), "nodes_pos_l"
                        ]
                        node_r = node_l
                    if len(node_l):
                        df.loc[df.tag == b.tag, "nodes_pos_l"] = node_l.values[0]
                        df.loc[df.tag == b.tag, "nodes_pos_r"] = node_l.values[0]
                        bearings_no_zloc.discard(b)
                    elif len(node_r):
                        df.loc[df.tag == b.tag, "nodes_pos_l"] = node_r.values[0]
                        df.loc[df.tag == b.tag, "nodes_pos_r"] = node_r.values[0]
                        bearings_no_zloc.discard(b)
            else:
                break

        dfb = df[df.type == "BearingElement"]
        z_positions = [pos for pos in dfb["nodes_pos_l"]]
        z_positions = list(dict.fromkeys(z_positions))
        mean_od = np.mean(nodes_o_d)
        for z_pos in dfb["nodes_pos_l"]:
            dfb_z_pos = dfb[dfb.nodes_pos_l == z_pos]
            dfb_z_pos = dfb_z_pos.sort_values(by="n_l")
            for n, t, nlink in zip(dfb_z_pos.n, dfb_z_pos.tag, dfb_z_pos.n_link):
                if n in self.nodes:
                    if z_pos == df_shaft["nodes_pos_l"].iloc[0]:
                        y_pos = (np.max(df_shaft["odl"][df_shaft.n_l == n].values)) / 2
                    elif z_pos == df_shaft["nodes_pos_r"].iloc[-1]:
                        y_pos = (np.max(df_shaft["odr"][df_shaft.n_r == n].values)) / 2
                    else:
                        if not len(df_shaft["odl"][df_shaft._n == n].values):
                            y_pos = (
                                np.max(df_shaft["odr"][df_shaft._n == n - 1].values)
                            ) / 2
                        elif not len(df_shaft["odr"][df_shaft._n == n - 1].values):
                            y_pos = (
                                np.max(df_shaft["odl"][df_shaft._n == n].values)
                            ) / 2
                        else:
                            y_pos = (
                                np.max(
                                    [
                                        np.max(
                                            df_shaft["odl"][df_shaft._n == n].values
                                        ),
                                        np.max(
                                            df_shaft["odr"][df_shaft._n == n - 1].values
                                        ),
                                    ]
                                )
                                / 2
                            )
                else:
                    y_pos += 2 * mean_od * df["scale_factor"][df.tag == t].values[0]

                if nlink in self.nodes:
                    if z_pos == df_shaft["nodes_pos_l"].iloc[0]:
                        y_pos_sup = (
                            np.min(df_shaft["idl"][df_shaft.n_l == nlink].values)
                        ) / 2
                    elif z_pos == df_shaft["nodes_pos_r"].iloc[-1]:
                        y_pos_sup = (
                            np.min(df_shaft["idr"][df_shaft.n_r == nlink].values)
                        ) / 2
                    else:
                        if not len(df_shaft["idl"][df_shaft._n == nlink].values):
                            y_pos_sup = (
                                np.min(df_shaft["idr"][df_shaft._n == nlink - 1].values)
                            ) / 2
                        elif not len(df_shaft["idr"][df_shaft._n == nlink - 1].values):
                            y_pos_sup = (
                                np.min(df_shaft["idl"][df_shaft._n == nlink].values)
                            ) / 2
                        else:
                            y_pos_sup = (
                                np.min(
                                    [
                                        np.min(
                                            df_shaft["idl"][df_shaft._n == nlink].values
                                        ),
                                        np.min(
                                            df_shaft["idr"][
                                                df_shaft._n == nlink - 1
                                            ].values
                                        ),
                                    ]
                                )
                                / 2
                            )
                else:
                    y_pos_sup = (
                        y_pos + 2 * mean_od * df["scale_factor"][df.tag == t].values[0]
                    )

                df.loc[df.tag == t, "y_pos"] = y_pos
                df.loc[df.tag == t, "y_pos_sup"] = y_pos_sup

        # define position for point mass elements
        dfb = df[df.type == "BearingElement"]
        for p in point_mass_elements:
            z_pos = dfb[dfb.n_l == p.n]["nodes_pos_l"].values[0]
            y_pos = dfb[dfb.n_l == p.n]["y_pos"].values[0]
            df.loc[df.tag == p.tag, "nodes_pos_l"] = z_pos
            df.loc[df.tag == p.tag, "nodes_pos_r"] = z_pos
            df.loc[df.tag == p.tag, "y_pos"] = y_pos

        self.df = df

        # Build matrices considering all elements excluding bearing_elements:
        M0 = np.zeros((self.ndof, self.ndof))
        C0 = np.zeros((self.ndof, self.ndof))
        K0 = np.zeros((self.ndof, self.ndof))
        G0 = np.zeros((self.ndof, self.ndof))
        Ksdt0 = np.zeros((self.ndof, self.ndof))

        elements = list(set(self.elements).difference(self.bearing_elements))

        for elm in elements:
            dofs = list(elm.dof_global_index.values())

            M0[np.ix_(dofs, dofs)] += elm.M()
            C0[np.ix_(dofs, dofs)] += elm.C()
            K0[np.ix_(dofs, dofs)] += elm.K()
            G0[np.ix_(dofs, dofs)] += elm.G()

            if elm in self.shaft_elements:
                Ksdt0[np.ix_(dofs, dofs)] += elm.Kst()
            elif elm in self.disk_elements:
                Ksdt0[np.ix_(dofs, dofs)] += elm.Kdt()

        self.M0 = M0
        self.C0 = C0
        self.K0 = K0
        self.G0 = G0
        self.Ksdt0 = Ksdt0


def rotor_example():
    """Create a rotor as example.

    This function returns an instance of a simple rotor without
    damping with 6 shaft elements, 2 disks and 2 simple bearings.
    The purpose of this is to make available a simple model
    so that doctest can be written using this.

    Returns
    -------
    An instance of a rotor object.

    Examples
    --------
    >>> rotor = rotor_example()
    >>> modal = rotor.run_modal(speed=0)
    >>> np.round(modal.wd[:4])
    array([ 92.,  96., 275., 297.])
    """
    i_d = 0
    o_d = 0.05
    n = 6
    L = [0.25 for _ in range(n)]

    shaft_elem = [
        ShaftElement(
            l,
            i_d,
            o_d,
            material=steel,
            shear_effects=True,
            rotary_inertia=True,
            gyroscopic=True,
        )
        for l in L
    ]

    disk0 = DiskElement.from_geometry(
        n=2, material=steel, width=0.07, i_d=0.05, o_d=0.28
    )
    disk1 = DiskElement.from_geometry(
        n=4, material=steel, width=0.07, i_d=0.05, o_d=0.28
    )

    stfx = 1e6
    stfy = 0.8e6
    bearing0 = BearingElement(0, kxx=stfx, kyy=stfy, cxx=0)
    bearing1 = BearingElement(6, kxx=stfx, kyy=stfy, cxx=0)

    return Rotor(shaft_elem, [disk0, disk1], [bearing0, bearing1])


def compressor_example():
    """Create a compressor as example.

    This function returns an instance of a rotor with
    91 shaft elements, 7 disks and 2 simple bearings and 12 seals.

    Returns
    -------
    An instance of a rotor object.

    References
    ----------
    Timbó, R., Ritto, T. G. (2019). Impact of damper seal coefficients uncertainties
    in rotor dynamics. Journal of the Brazilian Society of Mechanical Sciences and
    Engineering, 41(4),165. doi: 10.1007/s40430-019-1652-8

    Examples
    --------
    >>> rotor = compressor_example()
    >>> len(rotor.shaft_elements)
    91
    >>> len(rotor.disk_elements)
    7
    >>> len(rotor.bearing_elements)
    14
    """
    compressor_dir = Path(__file__).parent / "tests/data/compressor_example.toml"

    return Rotor.load(compressor_dir)


def coaxrotor_example():
    """Create a coaxial rotor as example.

    This function returns an instance of a coaxial rotor with
    2 shafts, 4 disk and 4 bearings.

    Returns
    -------
    An instance of a rotor object.

    Examples
    --------
    >>> rotor = coaxrotor_example()
    >>> modal = rotor.run_modal(speed=0)
    >>> np.round(modal.wd[:4])
    array([39., 39., 99., 99.])
    """
    i_d = 0
    o_d = 0.05
    n = 10
    L = [0.25 for _ in range(n)]

    axial_shaft = [ShaftElement(l, i_d, o_d, material=steel) for l in L]

    i_d = 0.25
    o_d = 0.30
    n = 6
    L = [0.25 for _ in range(n)]

    coaxial_shaft = [ShaftElement(l, i_d, o_d, material=steel) for l in L]

    disk0 = DiskElement.from_geometry(
        n=1, material=steel, width=0.07, i_d=0.05, o_d=0.28, scale_factor=0.8
    )
    disk1 = DiskElement.from_geometry(
        n=9, material=steel, width=0.07, i_d=0.05, o_d=0.28, scale_factor=0.8
    )
    disk2 = DiskElement.from_geometry(
        n=13, material=steel, width=0.07, i_d=0.20, o_d=0.48, scale_factor=0.8
    )
    disk3 = DiskElement.from_geometry(
        n=15, material=steel, width=0.07, i_d=0.20, o_d=0.48, scale_factor=0.8
    )

    shaft = [axial_shaft, coaxial_shaft]
    disks = [disk0, disk1, disk2, disk3]

    stfx = 1e6
    stfy = 1e6
    bearing0 = BearingElement(0, n_link=18, kxx=stfx, kyy=stfy, cxx=0, scale_factor=0.4)
    bearing1 = BearingElement(
        10, n_link=19, kxx=stfx, kyy=stfy, cxx=0, scale_factor=0.4
    )
    bearing2 = BearingElement(11, kxx=stfx, kyy=stfy, cxx=0, scale_factor=0.4)
    bearing3 = BearingElement(8, n_link=17, kxx=stfx, kyy=stfy, cxx=0, scale_factor=0.4)

    base0 = BearingElement(18, kxx=1e8, kyy=1e8, cxx=0, scale_factor=0.4)
    base1 = BearingElement(19, kxx=1e8, kyy=1e8, cxx=0, scale_factor=0.4)

    pointmass0 = PointMass(n=18, m=20)
    pointmass1 = PointMass(n=19, m=20)

    bearings = [bearing0, bearing1, bearing2, bearing3, base0, base1]
    pointmasses = [pointmass0, pointmass1]

    return CoAxialRotor(shaft, disks, bearings, pointmasses)


def rotor_example_6dof():
    """Create a rotor as example.

    This function returns an instance of a simple rotor with
    6 shaft elements, 2 disks and 2 bearings with stiffness in
    the z direction.

    Returns
    -------
    An instance of a rotor object.

    Examples
    --------
    >>> import ross as rs
    >>> import numpy as np
    >>> rotor = rs.rotor_example_6dof()

    Plotting rotor model
    >>> fig = rotor.plot_rotor()
    >>> # fig.show()

    Running modal
    >>> rotor_speed = 100.0 # rad/s
    >>> modal = rotor.run_modal(rotor_speed)
    >>> print(f"Undamped natural frequencies: {np.round(modal.wn, 2)}") # doctest: +ELLIPSIS
    Undamped natural frequencies: [ 47.62  91.84  96.36 274.44 ...
    >>> print(f"Damped natural frequencies: {np.round(modal.wd, 2)}") # doctest: +ELLIPSIS
    Damped natural frequencies: [ 47.62  91.84  96.36 274.44 ...

    Plotting Campbell Diagram
    >>> camp = rotor.run_campbell(np.linspace(0, 400, 101), frequencies=6)
    >>> fig = camp.plot()
    >>> # fig.show()
    """
    i_d = 0
    o_d = 0.05
    n = 6
    L = [0.25 for _ in range(n)]

    shaft_elem = [
        ShaftElement(
            l,
            i_d,
            o_d,
            material=steel,
            alpha=0,
            beta=0,
            rotary_inertia=False,
            shear_effects=False,
        )
        for l in L
    ]

    disk0 = DiskElement.from_geometry(
        n=2, material=steel, width=0.07, i_d=0.05, o_d=0.28
    )
    disk1 = DiskElement.from_geometry(
        n=4, material=steel, width=0.07, i_d=0.05, o_d=0.28
    )

    kxx = 1e6
    kyy = 0.8e6
    kzz = 0.1e6
    bearing0 = BearingElement(n=0, kxx=kxx, kyy=kyy, kzz=kzz, cxx=0, cyy=0, czz=0)
    bearing1 = BearingElement(n=6, kxx=kxx, kyy=kyy, kzz=kzz, cxx=0, cyy=0, czz=0)

    return Rotor(shaft_elem, [disk0, disk1], [bearing0, bearing1])


def rotor_example_with_damping():
    """Create a rotor as example.

    This function returns an instance of a rotor with internal
    damping, with 33 shaft elements, 2 disks and 2 bearings.

    Returns
    -------
    An instance of a rotor object.

    Examples
    --------
    >>> rotor = rotor_example_with_damping()
    >>> rotor.Ip
    0.015118294226367068
    """
    steel2 = Material(name="Steel", rho=7850, E=2.17e11, G_s=81.2e9)

    # fmt: off
    node_position = np.array([
        0  ,  25,  64, 104, 124, 143, 175, 207, 239, 271, 303, 335, 
        345, 355, 380, 408, 436, 466, 496, 526, 556, 586, 614, 647,
        657, 667, 702, 737, 772, 807, 842, 862, 881, 914
    ]) * 1e-3
    # fmt: on

    L = [node_position[i] - node_position[i - 1] for i in range(1, len(node_position))]

    i_d = 0
    o_d = 0.019

    shaft_elem = [
        ShaftElement(
            l,
            i_d,
            o_d,
            material=steel2,
            alpha=8.0501,
            beta=1.0e-5,
            rotary_inertia=True,
            shear_effects=True,
        )
        for l in L
    ]

    m = 2.6375
    Id = 0.003844540885417
    Ip = 0.007513248437500

    disk0 = DiskElement(n=12, m=m, Id=Id, Ip=Ip)
    disk1 = DiskElement(n=24, m=m, Id=Id, Ip=Ip)

    bearing0 = BearingElement(
        n=4, kxx=4.40e5, kyy=4.6114e5, cxx=27.4, cyy=2.505, kzz=0, czz=0
    )
    bearing1 = BearingElement(
        n=31, kxx=9.50e5, kyy=1.09e8, cxx=50.4, cyy=100.4553, kzz=0, czz=0
    )

    return Rotor(shaft_elem, [disk0, disk1], [bearing0, bearing1])


def rotor_amb_example():
    r"""This function creates the model of a test rig rotor supported by magnetic bearings.
    Details of the model can be found at doi.org/10.14393/ufu.di.2015.186.

    Returns
    -------
    Rotor object.
    """

    from ross.materials import Material

    steel_amb = Material(name="Steel", rho=7850, E=2e11, Poisson=0.3)

    # Shaft elements:
    # fmt: off
    Li = [
        0.0, 0.012, 0.032, 0.052, 0.072, 0.092, 0.112, 0.1208, 0.12724,
        0.13475, 0.14049, 0.14689, 0.15299, 0.159170, 0.16535, 0.180350,
        0.1905, 0.2063, 0.2221, 0.2379, 0.2537, 0.2695, 0.2853, 0.3011,
        0.3169, 0.3327, 0.3363, 0.3485, 0.361, 0.3735, 0.3896, 0.4057,
        0.4218, 0.4379, 0.454, 0.4701, 0.4862, 0.5023, 0.5184, 0.5345,
        0.54465, 0.559650, 0.565830, 0.572010, 0.57811, 0.58451, 0.590250,
        0.59776, 0.6042, 0.613, 0.633, 0.645,
    ]
    Li = [round(i, 4) for i in Li]
    L = [Li[i + 1] - Li[i] for i in range(len(Li) - 1)]
    i_d = [0.0 for i in L]
    o_d1 = [0.0 for i in L]
    o_d1[0] = 6.35
    o_d1[1:5] = [32 for i in range(4)]
    o_d1[5:14] = [34.8 for i in range(9)]
    o_d1[14:16] = [1.2 * 49.9 for i in range(2)]
    o_d1[16:27] = [19.05 for i in range(11)]
    o_d1[27:29] = [0.8 * 49.9 for i in range(2)]
    o_d1[29:39] = [19.05 for i in range(10)]
    o_d1[39:41] = [1.2 * 49.9 for i in range(2)]
    o_d1[41:49] = [34.8 for i in range(8)]
    o_d1[49] = 34.8
    o_d1[50] = 6.35
    o_d = [i * 1e-3 for i in o_d1]

    shaft_elements = [
        ShaftElement(
            L=l,
            idl=idl,
            odl=odl,
            material=steel_amb,
            shear_effects=True,
            rotary_inertia=True,
            gyroscopic=True,
        )
        for l, idl, odl in zip(L, i_d, o_d)
    ]

    # Disk elements:
    n_list = [6, 7, 8, 9, 10, 11, 12, 13, 27, 29, 41, 42, 43, 44, 45, 46, 47, 48]
    width = [
        0.0088, 0.0064, 0.0075, 0.0057,
        0.0064, 0.0061, 0.0062, 0.0062,
        0.0124, 0.0124, 0.0062, 0.0062,
        0.0061, 0.0064, 0.0057, 0.0075,
        0.0064, 0.0088,
    ]
    o_disc = [
        0.0249, 0.0249, 0.0249, 0.0249,
        0.0249, 0.0249, 0.0249, 0.0249,
        0.0600, 0.0600, 0.0249, 0.0249,
        0.0249, 0.0249, 0.0249, 0.0249,
        0.0249, 0.0249,
    ]
    i_disc = [
        0.0139, 0.0139, 0.0139, 0.0139,
        0.0139, 0.0139, 0.0139, 0.0139,
        0.0200, 0.0200, 0.0139, 0.0139,
        0.0139, 0.0139, 0.0139, 0.0139,
        0.0139, 0.0139,
    ]
    # fmt: on
    m_list = [
        np.pi * 7850 * w * ((odisc) ** 2 - (idisc) ** 2)
        for w, odisc, idisc in zip(width, o_disc, i_disc)
    ]
    Id_list = [
        m / 12 * (3 * idisc**2 + 3 * odisc**2 + w**2)
        for m, idisc, odisc, w in zip(m_list, i_disc, o_disc, width)
    ]
    Ip_list = [
        m / 2 * (idisc**2 + odisc**2) for m, idisc, odisc in zip(m_list, i_disc, o_disc)
    ]

    disk_elements = [
        DiskElement(
            n=n,
            m=m,
            Id=Id,
            Ip=Ip,
        )
        for n, m, Id, Ip in zip(n_list, m_list, Id_list, Ip_list)
    ]

    # Bearing elements:
    n_list = [12, 43]
    u0 = 4 * np.pi * 1e-7
    n = 200
    A = 1e-4
    i0 = 1.0
    s0 = 1e-3
    alpha = 0.392
    Kp = 1000
    Ki = 0
    Kd = 5
    k_amp = 1.0
    k_sense = 1.0
    bearing_elements = [
        MagneticBearingElement(
            n=n_list[0],
            g0=s0,
            i0=i0,
            ag=A,
            nw=n,
            alpha=alpha,
            k_amp=k_amp,
            k_sense=k_sense,
            kp_pid=Kp,
            kd_pid=Kd,
            ki_pid=Ki,
            tag="Magnetic Bearing 0",
        ),
        MagneticBearingElement(
            n=n_list[1],
            g0=s0,
            i0=i0,
            ag=A,
            nw=n,
            alpha=alpha,
            k_amp=k_amp,
            k_sense=k_sense,
            kp_pid=Kp,
            kd_pid=Kd,
            ki_pid=Ki,
            tag="Magnetic Bearing 1",
        ),
    ]

    return Rotor(shaft_elements, disk_elements, bearing_elements)<|MERGE_RESOLUTION|>--- conflicted
+++ resolved
@@ -20,10 +20,15 @@
 from scipy.sparse import linalg as las
 
 from ross.bearing_seal_element import (
+    BallBearingElement,
     BearingElement,
+    BearingFluidFlow,
+    CylindricalBearing,
     MagneticBearingElement,
+    RollerBearingElement,
     SealElement,
 )
+from ross.coupling_element import CouplingElement
 from ross.disk_element import DiskElement
 from ross.faults import Crack, MisalignmentFlex, MisalignmentRigid, Rubbing
 from ross.materials import Material, steel
@@ -52,12 +57,9 @@
     newmark,
     remove_dofs,
 )
-<<<<<<< HEAD
-=======
 from ross.seals.labyrinth_seal import LabyrinthSeal
 
 from ross.model_reduction import ModelReduction
->>>>>>> fa687b9a
 
 __all__ = [
     "Rotor",
@@ -2717,11 +2719,11 @@
         add_to_RHS = kwargs.get("add_to_RHS")
 
         if add_to_RHS is None:
-            forces = lambda step, **curr_state: F[step, :] + get_array[1](
+            forces = lambda step, **curr_state: F[step, :] + reduction[1](
                 magnetic_force(
                     step,
                     curr_state.get("dt"),
-                    get_array[2](curr_state.get("y")),
+                    reduction[2](curr_state.get("y")),
                 )
             )
         else:
@@ -2736,7 +2738,7 @@
                 + magnetic_force(
                     step,
                     curr_state.get("dt"),
-                    get_array[2](curr_state.get("y")),
+                    reduction[2](curr_state.get("y")),
                 )
             )
 
@@ -2755,15 +2757,9 @@
                         "The bearing coefficients vary with speed. Therefore, C and K matrices are not being replaced by the matrices defined as input arguments."
                     )
 
-<<<<<<< HEAD
-                C0 = rotor.C0
-                K0 = rotor.K0
-
-=======
->>>>>>> fa687b9a
                 def rotor_system(step, **current_state):
-                    C1 = get_array[0](self.C(speed[step]))
-                    K1 = get_array[0](self.K(speed[step]))
+                    C1 = reduction[0](rotor.C(speed[step]))
+                    K1 = reduction[0](rotor.K(speed[step]))
 
                     return (
                         M,
@@ -2773,13 +2769,8 @@
                     )
 
             else:  # Option 2
-<<<<<<< HEAD
-                C1 = get_array[0](kwargs.get("C", rotor.C(speed_ref)))
-                K1 = get_array[0](kwargs.get("K", rotor.K(speed_ref)))
-=======
-                C1 = reduction[0](kwargs.get("C", self.C(speed_ref)))
-                K1 = reduction[0](kwargs.get("K", self.K(speed_ref)))
->>>>>>> fa687b9a
+                C1 = reduction[0](kwargs.get("C", rotor.C(speed_ref)))
+                K1 = reduction[0](kwargs.get("K", rotor.K(speed_ref)))
 
                 rotor_system = lambda step, **current_state: (
                     M,
@@ -2789,13 +2780,8 @@
                 )
 
         else:  # Option 3
-<<<<<<< HEAD
-            C1 = get_array[0](kwargs.get("C", rotor.C(speed_ref)))
-            K1 = get_array[0](kwargs.get("K", rotor.K(speed_ref)))
-=======
-            C1 = reduction[0](kwargs.get("C", self.C(speed_ref)))
-            K1 = reduction[0](kwargs.get("K", self.K(speed_ref)))
->>>>>>> fa687b9a
+            C1 = reduction[0](kwargs.get("C", rotor.C(speed_ref)))
+            K1 = reduction[0](kwargs.get("K", rotor.K(speed_ref)))
 
             rotor_system = lambda step, **current_state: (
                 M,
