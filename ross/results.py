"""ROSS plotting module.

This module returns graphs for each type of analyses in rotor_assembly.py.
"""

import copy
import inspect
from abc import ABC
from collections.abc import Iterable
from warnings import warn

import numpy as np
import pandas as pd
import toml
from numba import njit
from numpy import linalg as la
from plotly import graph_objects as go
from plotly.subplots import make_subplots
from prettytable import PrettyTable
from scipy.fft import fft

<<<<<<< HEAD
from pathlib import Path

from ross.plotly_theme import tableau_colors, coolwarm_r
=======
from ross.plotly_theme import coolwarm_r, tableau_colors
>>>>>>> 4d992b0e
from ross.units import Q_, check_units
from ross.utils import intersection, compute_freq_resp

__all__ = [
    "Orbit",
    "Shape",
    "CriticalSpeedResults",
    "ModalResults",
    "CampbellResults",
    "FrequencyResponseResults",
    "ForcedResponseResults",
    "StaticResults",
    "SummaryResults",
    "ConvergenceResults",
    "TimeResponseResults",
    "UCSResults",
    "Level1Results",
    "SensitivityResults",
]

# Define reference circle for orbits
NUM_POINTS = 360
CIRCLE = np.exp(1j * np.linspace(0, 2 * np.pi, NUM_POINTS))


class Results(ABC):
    """Results class.

    This class is a general abstract class to be implemented in other classes
    for post-processing results, in order to add saving and loading data options.
    """

    def save(self, file):
        """Save results in a .toml file.

        This function will save the simulation results to a .toml file.
        The file will have all the argument's names and values that are needed to
        reinstantiate the class.

        Parameters
        ----------
        file : str, pathlib.Path
            The name of the file the results will be saved in.

        Examples
        --------
        >>> # Example running a unbalance response
        >>> from tempfile import tempdir
        >>> from pathlib import Path
        >>> import ross as rs

        >>> # Running an example
        >>> rotor = rs.rotor_example()
        >>> speed = np.linspace(0, 1000, 101)
        >>> response = rotor.run_unbalance_response(node=3,
        ...                                         unbalance_magnitude=0.001,
        ...                                         unbalance_phase=0.0,
        ...                                         frequency=speed)

        >>> # create path for a temporary file
        >>> file = Path(tempdir) / 'unb_resp.toml'
        >>> response.save(file)
        """
        # get __init__ arguments
        signature = inspect.signature(self.__init__)
        args_list = list(signature.parameters)
        args = {arg: getattr(self, arg) for arg in args_list}
        try:
            data = toml.load(file)
        except FileNotFoundError:
            data = {}

        data[f"{self.__class__.__name__}"] = args

        try:
            del data["CampbellResults"]["modal_results"]
        except KeyError:
            pass

        with open(file, "w") as f:
            toml.dump(data, f, encoder=toml.TomlNumpyEncoder())

        if "rotor" in args.keys():
            aux_file = str(file)[:-5] + "_rotor" + str(file)[-5:]
            args["rotor"].save(aux_file)

    @classmethod
    def read_toml_data(cls, data):
        """Read and parse data stored in a .toml file.

        The data passed to this method needs to be according to the
        format saved in the .toml file by the .save() method.

        Parameters
        ----------
        data : dict
            Dictionary obtained from toml.load().

        Returns
        -------
        The result object.
        """
        return cls(**data)

    @classmethod
    def load(cls, file):
        """Load results from a .toml file.

        This function will load the simulation results from a .toml file.
        The file must have all the argument's names and values that are needed to
        reinstantiate the class.

        Parameters
        ----------
        file : str, pathlib.Path
            The name of the file the results will be loaded from.

        Examples
        --------
        >>> # Example running a stochastic unbalance response
        >>> from tempfile import tempdir
        >>> from pathlib import Path
        >>> import ross as rs
        >>> # Running an example
        >>> rotor = rs.rotor_example()
        >>> freq_range = np.linspace(0, 500, 31)
        >>> n = 3
        >>> m = 0.01
        >>> p = 0.0
        >>> results = rotor.run_unbalance_response(n, m, p, freq_range)
        >>> # create path for a temporary file
        >>> file = Path(tempdir) / 'unb_resp.toml'
        >>> results.save(file)
        >>> # Loading file
        >>> results2 = rs.ForcedResponseResults.load(file)
        >>> abs(results2.forced_resp).all() == abs(results.forced_resp).all()
        True
        """

        def remove_npformat(v):  # remove type info related to numpy format
            if v.startswith("np."):
                idx = v.find("(")
            else:
                idx = -1
            return v[idx:] if idx != -1 else v

        data = toml.load(file)
        data = list(data.values())[0]
        if cls == CampbellResults:
            data["modal_results"] = None
        for key, value in data.items():
            if key == "rotor":
                aux_file = str(file)[:-5] + "_rotor" + str(file)[-5:]
                from ross.rotor_assembly import Rotor

                data[key] = Rotor.load(aux_file)

            elif isinstance(value, Iterable):
                try:
                    data[key] = np.array(value)
                    if np.isdtype(data[key].dtype, np.str_):
                        fvalue = np.vectorize(remove_npformat)(data[key])
                        data[key] = fvalue.astype(np.complex128)
                except:
                    data[key] = value

        return cls.read_toml_data(data)


class Orbit(Results):
    r"""Class used to construct orbits for a node in a mode or deflected shape.

    The matrix H contains information about the whirl direction,
    the orbit minor and major axis and the orbit inclination.
    The matrix is calculated by :math:`H = T.T^T` where the
    matrix T is constructed using the eigenvector corresponding
    to the natural frequency of interest:

    .. math::

       \begin{eqnarray}
          \begin{bmatrix}
          u(t)\\
          v(t)
          \end{bmatrix}
          = \mathfrak{R}\Bigg(
          \begin{bmatrix}
          r_u e^{j\eta_u}\\
          r_v e^{j\eta_v}
          \end{bmatrix}\Bigg)
          e^{j\omega_i t}
          =
          \begin{bmatrix}
          r_u cos(\eta_u + \omega_i t)\\
          r_v cos(\eta_v + \omega_i t)
          \end{bmatrix}
          = {\bf T}
          \begin{bmatrix}
          cos(\omega_i t)\\
          sin(\omega_i t)
          \end{bmatrix}
       \end{eqnarray}

    Where :math:`r_u e^{j\eta_u}` e :math:`r_v e^{j\eta_v}` are the
    elements of the *i*\th eigenvector, corresponding to the node and
    natural frequency of interest (mode).

    .. math::

        {\bf T} =
        \begin{bmatrix}
        r_u cos(\eta_u) & -r_u sin(\eta_u)\\
        r_u cos(\eta_u) & -r_v sin(\eta_v)
        \end{bmatrix}


    Parameters
    ----------
    node : int
        Orbit node in the rotor.
    ru_e : complex
        Element in the vector corresponding to the x direction.
    rv_e : complex
        Element in the vector corresponding to the y direction.
    """

    def __init__(self, *, node, node_pos, ru_e, rv_e):
        self.node = node
        self.node_pos = node_pos
        self.ru_e = ru_e
        self.rv_e = rv_e

        (
            self.x_circle,
            self.y_circle,
            self.angle,
            self.major_x,
            self.major_y,
            self.major_angle,
            self.minor_angle,
            self.major_index,
            self.nu,
            self.nv,
            self.minor_axis,
            self.major_axis,
            self.kappa,
        ) = _init_orbit(ru_e, rv_e)  # separated call to use with numba

        self.whirl = "Forward" if self.kappa > 0 else "Backward"
        self.color = (
            tableau_colors["blue"] if self.whirl == "Forward" else tableau_colors["red"]
        )

    @check_units
    def calculate_amplitude(self, angle):
        """Calculates the amplitude for a given angle of the orbit.

        Parameters
        ----------
        angle : float, str, pint.Quantity

        Returns
        -------
        amplitude, phase : tuple
            Tuple with (amplitude, phase) value.
            The amplitude units are the same as the ru_e and rv_e used to create the orbit.
        """

        if angle == "major":
            return self.major_axis, self.major_angle
        elif angle == "minor":
            return self.minor_axis, self.minor_angle

        amp_complex = self.ru_e * np.cos(angle) + self.rv_e * np.sin(angle)
        amp_abs = np.abs(self.ru_e * np.cos(angle) + self.rv_e * np.sin(angle))
        phase = 2 * np.pi - np.mod(np.angle(amp_complex), 2 * np.pi)
        return amp_abs, phase

    def plot_orbit(self, fig=None):
        if fig is None:
            fig = go.Figure()

        xc = self.x_circle
        yc = self.y_circle

        fig.add_trace(
            go.Scatter(
                x=xc[:-10],
                y=yc[:-10],
                mode="lines",
                line=dict(color=self.color),
                name=f"node {self.node}<br>{self.whirl}",
                showlegend=False,
            )
        )

        fig.add_trace(
            go.Scatter(
                x=[xc[0]],
                y=[yc[0]],
                mode="markers",
                marker=dict(color=self.color),
                name="node {}".format(self.node),
                showlegend=False,
            )
        )

        return fig


@njit
def _init_orbit(ru_e, rv_e):
    # data for plotting
    x_circle = np.real(ru_e * CIRCLE)
    y_circle = np.real(rv_e * CIRCLE)
    angle = np.arctan2(y_circle, x_circle)
    angle[angle < 0] = angle[angle < 0] + 2 * np.pi

    # find major axis index looking at the first half circle
    half = NUM_POINTS // 2
    r_circle = np.sqrt(x_circle[:half] ** 2 + y_circle[:half] ** 2)
    major_index = np.argmax(r_circle)
    major_x = x_circle[major_index]
    major_y = y_circle[major_index]
    major_angle = angle[major_index]
    minor_angle = major_angle + np.pi / 2

    # calculate T matrix
    ru = np.absolute(ru_e)
    rv = np.absolute(rv_e)

    nu = np.angle(ru_e)
    nv = np.angle(rv_e)
    nu = nu
    nv = nv
    # fmt: off
    T = np.array([[ru * np.cos(nu), -ru * np.sin(nu)],
                  [rv * np.cos(nv), -rv * np.sin(nv)]])
    # fmt: on
    H = T @ T.T

    lam = la.eigvals(H).astype(np.complex128)
    # lam is the eigenvalue -> sqrt(lam) is the minor/major axis.
    # kappa encodes the relation between the axis and the precession.
    minor = np.sqrt(lam.min())
    major = np.sqrt(lam.max())

    diff = nv - nu

    # we need to evaluate if 0 < nv - nu < pi.
    if diff < -np.pi:
        diff += 2 * np.pi
    elif diff > np.pi:
        diff -= 2 * np.pi

    # if nv = nu or nv = nu + pi then the response is a straight line.
    if diff == 0 or diff == np.pi:
        kappa = 0
    # if 0 < nv - nu < pi, then a backward rotating mode exists.
    elif 0 < diff < np.pi:
        kappa = -minor / major
    else:
        kappa = minor / major

    minor_axis = np.real(minor)
    major_axis = np.real(major)
    kappa = np.real(kappa)

    return (
        x_circle,
        y_circle,
        angle,
        major_x,
        major_y,
        major_angle,
        minor_angle,
        major_index,
        nu,
        nv,
        minor_axis,
        major_axis,
        kappa,
    )


class Shape(Results):
    """Class used to construct a mode or a deflected shape from a eigen or response vector.

    Parameters
    ----------
    vector : np.array
        Complex array with the eigenvector or response vector from a forced response analysis.
        Array shape should be equal to the number of degrees of freedom of
        the complete rotor (ndof * number_of_nodes).
    nodes : list
        List of nodes number.
    nodes_pos : list
        List of nodes positions.
    shaft_elements_length : list
        List with Rotor shaft elements lengths.
    normalize : bool, optional
        If True the vector is normalized.
        Default is False.
    """

    def __init__(
        self,
        vector,
        nodes,
        nodes_pos,
        shaft_elements_length,
        number_dof,
        normalize=False,
    ):
        self.vector = vector
        self.nodes = nodes
        self.nodes_pos = nodes_pos
        self.shaft_elements_length = shaft_elements_length
        self.normalize = normalize
        self.number_dof = number_dof
        evec = np.copy(vector)

        if self.normalize:
            modex = evec[0 :: self.number_dof]
            modey = evec[1 :: self.number_dof]
            xmax, ixmax = max(abs(modex)), np.argmax(abs(modex))
            ymax, iymax = max(abs(modey)), np.argmax(abs(modey))

            if ymax > xmax:
                evec /= modey[iymax]
            else:
                evec /= modex[ixmax]

        self._evec = evec
        self.orbits = None
        self.whirl = None
        self.color = None
        self.xn = None
        self.yn = None
        self.zn = None
        self.major_axis = None
        self._classify()

        if number_dof > 3:
            self._calculate()

    def _classify(self):
        self.mode_type = "Lateral"

        if self.number_dof == 6:
            size = len(self.vector)

            norm_vec = abs(self.vector) / la.norm(abs(self.vector))
            nonzero_dofs = np.where(norm_vec > 0.08)[0]

            dofs_count = [
                sum(np.isin(np.arange(i, size, self.number_dof), nonzero_dofs))
                for i in range(self.number_dof)
            ]

            axial_percent = dofs_count[2] / sum(dofs_count)
            torsional_percent = dofs_count[5] / sum(dofs_count)

            if axial_percent > 0.9:
                self.mode_type = "Axial"
                self.color = tableau_colors["orange"]

            elif torsional_percent > 0.9:
                self.mode_type = "Torsional"
                self.color = tableau_colors["green"]

        elif self.number_dof == 1:
            self.mode_type = "Torsional"
            self.color = tableau_colors["green"]

    def _calculate_orbits(self):
        orbits = []
        whirl = []
        for node, node_pos in zip(self.nodes, self.nodes_pos):
            ru_e, rv_e = self._evec[self.number_dof * node : self.number_dof * node + 2]
            orbit = Orbit(node=node, node_pos=node_pos, ru_e=ru_e, rv_e=rv_e)
            orbits.append(orbit)
            whirl.append(orbit.whirl)

        self.orbits = orbits
        # check shape whirl
        if all(w == "Forward" for w in whirl):
            self.whirl = "Forward"
            self.color = tableau_colors["blue"]
        elif all(w == "Backward" for w in whirl):
            self.whirl = "Backward"
            self.color = tableau_colors["red"]
        else:
            self.whirl = "Mixed"
            self.color = tableau_colors["gray"]

    def _calculate(self):
        if self.mode_type == "Lateral":
            evec = self._evec
            nodes = self.nodes
            shaft_elements_length = self.shaft_elements_length
            nodes_pos = self.nodes_pos
            num_dof = self.number_dof

            # calculate each orbit
            self._calculate_orbits()

            # plot lines
            nn = 5  # number of points in each line between nodes
            zeta = np.linspace(0, 1, nn)
            onn = np.ones_like(zeta)

            zeta = zeta.reshape(nn, 1)
            onn = onn.reshape(nn, 1)

            shape = nn * len(shaft_elements_length)

            xn = np.zeros(shape)
            yn = np.zeros(shape)
            xn_complex = np.zeros(shape, dtype=np.complex128)
            yn_complex = np.zeros(shape, dtype=np.complex128)
            zn = np.zeros(shape)
            major = np.zeros(shape)
            major_x = np.zeros(shape)
            major_y = np.zeros(shape)
            major_angle = np.zeros(shape)

            N1 = onn - 3 * zeta**2 + 2 * zeta**3
            N2 = zeta - 2 * zeta**2 + zeta**3
            N3 = 3 * zeta**2 - 2 * zeta**3
            N4 = -(zeta**2) + zeta**3

            n_div, get_node_index, _ = self._fix_mode_shape_intersections()

            n0 = 0
            e0 = 0
            k = 0
            for j in range(n_div):
                n1 = get_node_index(j)
                e1 = n1 - (j + 1)

                for Le, n in zip(shaft_elements_length[e0:e1], nodes[n0:n1]):
                    node_pos = nodes_pos[n]
                    Nx = np.hstack((N1, Le * N2, N3, Le * N4))
                    Ny = np.hstack((N1, -Le * N2, N3, -Le * N4))

                    ind = num_dof * n
                    xx = [
                        ind + 0,
                        ind + int(num_dof / 2) + 1,
                        ind + num_dof + 0,
                        ind + int(3 * num_dof / 2) + 1,
                    ]
                    yy = [
                        ind + 1,
                        ind + int(num_dof / 2) + 0,
                        ind + num_dof + 1,
                        ind + int(3 * num_dof / 2) + 0,
                    ]

                    pos0 = nn * k
                    pos1 = nn * (k + 1)

                    xn[pos0:pos1] = Nx @ evec[xx].real
                    yn[pos0:pos1] = Ny @ evec[yy].real
                    zn[pos0:pos1] = (node_pos * onn + Le * zeta).reshape(nn)

                    # major axes calculation
                    xn_complex[pos0:pos1] = Nx @ evec[xx]
                    yn_complex[pos0:pos1] = Ny @ evec[yy]

                    k += 1
                    for i in range(pos0, pos1):
                        orb = Orbit(
                            node=0, node_pos=0, ru_e=xn_complex[i], rv_e=yn_complex[i]
                        )
                        major[i] = orb.major_axis
                        major_x[i] = orb.major_x
                        major_y[i] = orb.major_y
                        major_angle[i] = orb.major_angle

                n0 = n1
                e0 = e1

            self.xn = xn
            self.yn = yn
            self.zn = zn
            self.major_axis = major
            self.major_x = major_x
            self.major_y = major_y
            self.major_angle = major_angle

        else:
            self.whirl = "None"

    def plot_orbit(self, nodes, fig=None):
        """Plot orbits.

        Parameters
        ----------
        nodes : list
            List with nodes for which the orbits will be plotted.
        fig : Plotly graph_objects.Figure()
            The figure object with the plot.

        Returns
        -------
        fig : Plotly graph_objects.Figure()
            The figure object with the plot.
        """
        # only perform calculation if necessary
        if fig is None:
            fig = go.Figure()

        selected_orbits = [orbit for orbit in self.orbits if orbit.node in nodes]

        for orbit in selected_orbits:
            fig = orbit.plot_orbit(fig=fig)

        return fig

    def _fix_mode_shape_intersections(self):
        """This function is used to fix the mode shape plot, especially for multi rotors
        for which the mode curves of each rotor may intersect"""
        nodes_pos = np.array(self.nodes_pos)

        intersecting_nodes = np.where(nodes_pos[:-1] >= nodes_pos[1:])[0] + 1
        n_plot = len(intersecting_nodes) + 1

        get_node_index = lambda i: (
            intersecting_nodes[i] if i + 1 < n_plot else len(nodes_pos)
        )

        symbols = [
            "circle",
            "square",
            "diamond",
            "circle-open",
            "square-open",
            "diamond-open",
        ]

        get_plot_mode = lambda i: (
            dict(mode="lines+markers", marker=dict(symbol=symbols[i % len(symbols)]))
            if n_plot > 1
            else dict()
        )

        return n_plot, get_node_index, get_plot_mode

    def _plot_axial(
        self, plot_dimension=None, animation=False, length_units="m", fig=None
    ):
        if fig is None:
            fig = go.Figure()

        size = len(self.vector)
        axial_dofs = np.arange(2, size, self.number_dof)

        rel_disp = np.abs(self.vector[axial_dofs]) * np.sign(
            np.angle(self.vector[axial_dofs])
        )
        rel_disp /= max(np.abs(rel_disp))

        nodes_pos = Q_(self.nodes_pos, "m").to(length_units).m

        n_plot, get_node_index, get_plot_mode = self._fix_mode_shape_intersections()
        showlegend = n_plot > 1

        if plot_dimension == 2:
            # Plot 2d
            n0 = 0
            for i in range(n_plot):
                n1 = get_node_index(i)

                legend_name = f"Rotor {i + 1}"

                fig.add_trace(
                    go.Scatter(
                        x=nodes_pos[n0:n1],
                        y=rel_disp[n0:n1],
                        line=dict(color=self.color),
                        hovertemplate=(f"Relative angle: %{{y:.2f}}<extra></extra>"),
                        name=legend_name,
                        legendgroup=legend_name,
                        showlegend=showlegend,
                        **get_plot_mode(i),
                    )
                )
                fig.add_trace(
                    go.Scatter(
                        x=[nodes_pos[n0], nodes_pos[n0]],
                        y=[0, rel_disp[n0]],
                        mode="lines",
                        line=dict(color=self.color, dash="dash"),
                        legendgroup=legend_name,
                        showlegend=False,
                    )
                )
                fig.add_trace(
                    go.Scatter(
                        x=[nodes_pos[n1 - 1], nodes_pos[n1 - 1]],
                        y=[0, rel_disp[n1 - 1]],
                        mode="lines",
                        line=dict(color=self.color, dash="dash"),
                        legendgroup=legend_name,
                        showlegend=False,
                    )
                )

                n0 = n1

            fig.add_trace(
                go.Scatter(
                    x=nodes_pos,
                    y=nodes_pos * 0,
                    mode="lines",
                    line=dict(color="black", dash="dashdot"),
                    name="centerline",
                    hoverinfo="none",
                    showlegend=False,
                )
            )

            fig.update_yaxes(title_text="Relative Displacement", range=[-1, 1])
            fig.update_xaxes(title_text=f"Rotor Length ({length_units})")

            return fig

        # Plot 3d
        variation = np.concatenate(
            [
                np.linspace(1, 0, 5),
                np.linspace(0, -1, 5),
                np.linspace(-1, 0, 5),
                np.linspace(0, 1, 5),
            ]
        )
        variation *= 0.5

        frames = []
        initial_state = []
        for j, var in enumerate(variation):
            zt = np.array(nodes_pos) + rel_disp * var
            node_data = []

            n0 = 0
            for i in range(n_plot):
                xn = []

                n1 = get_node_index(i)

                legend_name = f"Rotor {i + 1}"

                for n in range(n0, n1):
                    node_data.append(
                        go.Scatter3d(
                            x=[nodes_pos[n], zt[n]],
                            y=[0, 0],
                            z=[0, 1],
                            mode="lines",
                            line=dict(width=2, color=self.color),
                            name=f"Node {self.nodes[n]}",
                            hovertemplate=(
                                f"Original position: {nodes_pos[n]:.2f} {length_units}<br>"
                                + f"Relative displacement: {rel_disp[n]:.2f}"
                            ),
                            legendgroup=legend_name,
                            showlegend=False,
                        )
                    )
                    xn.append(zt[n])

                n0 = n1

                plot_mode = dict(
                    mode="lines+markers", marker=dict(size=3, symbol="circle")
                )

                try:
                    plot_mode["marker"]["symbol"] = get_plot_mode(i)["marker"]["symbol"]
                except KeyError:
                    pass

                node_data.append(
                    go.Scatter3d(
                        x=xn,
                        y=np.zeros(len(nodes_pos)),
                        z=np.ones(len(nodes_pos)),
                        line=dict(width=2, color=self.color),
                        hoverinfo="none",
                        name=legend_name,
                        legendgroup=legend_name,
                        showlegend=showlegend,
                        **plot_mode,
                    )
                )

            frames.append(go.Frame(data=node_data))

            if j == 0:
                initial_state = node_data

        original = [
            go.Scatter3d(
                x=nodes_pos,
                y=nodes_pos * 0,
                z=nodes_pos * 0,
                mode="markers",
                marker=dict(size=3, color=tableau_colors["gray"]),
                showlegend=False,
                name="Axial mode",
                hoverinfo="none",
            )
        ]

        # Center line
        min_pos = min(nodes_pos) - 0.15 * abs(max(nodes_pos) - min(nodes_pos))
        max_pos = max(nodes_pos) + 0.15 * abs(max(nodes_pos) - min(nodes_pos))
        center_line = [
            go.Scatter3d(
                x=[min_pos, max_pos],
                y=[0, 0],
                z=[0, 0],
                mode="lines",
                line=dict(color="black", dash="dashdot"),
                hoverinfo="none",
                showlegend=False,
            ),
        ]

        fig.add_traces(data=[*initial_state, *original, *center_line])

        fig.update_layout(
            scene=dict(
                yaxis=dict(showticklabels=False),
                zaxis=dict(showticklabels=False),
            )
        )

        if plot_dimension == 3 and not animation:
            return fig

        fig.update(
            layout=dict(
                updatemenus=[
                    dict(
                        type="buttons",
                        buttons=[
                            dict(
                                args=[
                                    None,
                                    dict(
                                        frame=dict(duration=100, redraw=True),
                                        mode="immediate",
                                    ),
                                ],
                                label="Play",
                                method="animate",
                            ),
                            dict(
                                args=[
                                    [None],
                                    dict(
                                        frame=dict(duration=0, redraw=False),
                                        mode="immediate",
                                    ),
                                ],
                                label="Pause",
                                method="animate",
                            ),
                        ],
                        x=0.05,
                        y=0.25,
                    )
                ]
            ),
            frames=frames,
        )

        return fig

    def _plot_torsional(
        self, plot_dimension=None, animation=False, length_units="m", fig=None
    ):
        if fig is None:
            fig = go.Figure()

        size = len(self.vector)
        torsional_dofs = np.arange(5, size, self.number_dof)

        if self.number_dof == 1:
            torsional_dofs = np.arange(0, size, self.number_dof)

        theta = np.abs(self.vector[torsional_dofs]) * np.angle(
            self.vector[torsional_dofs]
        )
        theta /= max(np.abs(theta))

        nodes_pos = Q_(self.nodes_pos, "m").to(length_units).m

        n_plot, get_node_index, get_plot_mode = self._fix_mode_shape_intersections()
        showlegend = n_plot > 1

        if plot_dimension == 2:
            # Plot 2d
            n0 = 0
            for i in range(n_plot):
                n1 = get_node_index(i)

                legend_name = f"Rotor {i + 1}"

                fig.add_trace(
                    go.Scatter(
                        x=nodes_pos[n0:n1],
                        y=theta[n0:n1],
                        line=dict(color=self.color),
                        hovertemplate=(f"Relative angle: %{{y:.2f}}<extra></extra>"),
                        name=legend_name,
                        legendgroup=legend_name,
                        showlegend=showlegend,
                        **get_plot_mode(i),
                    )
                )
                fig.add_trace(
                    go.Scatter(
                        x=[nodes_pos[n0], nodes_pos[n0]],
                        y=[0, theta[n0]],
                        mode="lines",
                        line=dict(color=self.color, dash="dash"),
                        legendgroup=legend_name,
                        showlegend=False,
                    )
                )
                fig.add_trace(
                    go.Scatter(
                        x=[nodes_pos[n1 - 1], nodes_pos[n1 - 1]],
                        y=[0, theta[n1 - 1]],
                        mode="lines",
                        line=dict(color=self.color, dash="dash"),
                        legendgroup=legend_name,
                        showlegend=False,
                    )
                )

                n0 = n1

            fig.add_trace(
                go.Scatter(
                    x=nodes_pos,
                    y=nodes_pos * 0,
                    mode="lines",
                    line=dict(color="black", dash="dashdot"),
                    name="centerline",
                    hoverinfo="none",
                    showlegend=False,
                )
            )

            fig.update_yaxes(title_text="Relative Angle", range=[-1, 1])
            fig.update_xaxes(title_text=f"Rotor Length ({length_units})")

            return fig

        # Plot 3d
        variation = np.concatenate(
            [
                np.linspace(1, 0, 5),
                np.linspace(0, -1, 5),
                np.linspace(-1, 0, 5),
                np.linspace(0, 1, 5),
            ]
        )

        xt = np.zeros((len(variation), len(theta)))
        yt = np.zeros((len(variation), len(theta)))

        for i, var in enumerate(variation):
            theta_i = theta * var
            xt[i, :] = np.cos(theta_i)
            yt[i, :] = np.sin(theta_i)

        frames = []
        initial_state = []
        for j in range(len(variation)):
            node_data = []

            n0 = 0
            for i in range(n_plot):
                xn = []
                yn = []
                zn = []

                n1 = get_node_index(i)

                legend_name = f"Rotor {i + 1}"

                for n in range(n0, n1):
                    node_data.append(
                        go.Scatter3d(
                            x=[nodes_pos[n], nodes_pos[n]],
                            y=[0, xt[j, n]],
                            z=[0, yt[j, n]],
                            mode="lines",
                            line=dict(width=2, color=self.color),
                            name=f"Node {self.nodes[n]}",
                            hovertemplate=(
                                "Nodal position: %{x:.2f}<br>"
                                + "X - Displacement: %{y:.2f}<br>"
                                + "Y - Displacement: %{z:.2f}<br>"
                                + f"Relative angle: {theta[n]:.2f}"
                            ),
                            legendgroup=legend_name,
                            showlegend=False,
                        )
                    )
                    xn.append(nodes_pos[n])
                    yn.append(xt[j, n])
                    zn.append(yt[j, n])

                n0 = n1

                plot_mode = dict(
                    mode="lines+markers", marker=dict(size=3, symbol="circle")
                )

                try:
                    plot_mode["marker"]["symbol"] = get_plot_mode(i)["marker"]["symbol"]
                except KeyError:
                    pass

                node_data.append(
                    go.Scatter3d(
                        x=xn,
                        y=yn,
                        z=zn,
                        line=dict(width=2, color=self.color),
                        hoverinfo="none",
                        name=legend_name,
                        legendgroup=legend_name,
                        showlegend=showlegend,
                        **plot_mode,
                    )
                )

            frames.append(go.Frame(data=node_data))

            if j == 0:
                initial_state = node_data

        # Center line
        min_pos = min(nodes_pos) - 0.15 * abs(max(nodes_pos) - min(nodes_pos))
        max_pos = max(nodes_pos) + 0.15 * abs(max(nodes_pos) - min(nodes_pos))
        center_line = [
            go.Scatter3d(
                x=[min_pos, max_pos],
                y=[0, 0],
                z=[0, 0],
                mode="lines",
                line=dict(color="black", dash="dashdot"),
                hoverinfo="none",
                showlegend=False,
            ),
        ]

        fig.add_traces(data=[*initial_state, *center_line])

        if plot_dimension == 3 and not animation:
            return fig

        fig.update(
            layout=dict(
                updatemenus=[
                    dict(
                        type="buttons",
                        buttons=[
                            dict(
                                args=[
                                    None,
                                    dict(
                                        frame=dict(duration=50, redraw=True),
                                        mode="immediate",
                                    ),
                                ],
                                label="Play",
                                method="animate",
                            ),
                            dict(
                                args=[
                                    [None],
                                    dict(
                                        frame=dict(duration=0, redraw=False),
                                        mode="immediate",
                                    ),
                                ],
                                label="Pause",
                                method="animate",
                            ),
                        ],
                        x=0.05,
                        y=0.25,
                    )
                ]
            ),
            frames=frames,
        )

        return fig

    def plot_2d(
        self, orientation="major", length_units="m", phase_units="rad", fig=None
    ):
        """Rotor shape 2d plot.

        Parameters
        ----------
        orientation : str, optional
            Orientation can be 'major', 'x' or 'y'.
            Default is 'major' to display the major axis.
        length_units : str, optional
            length units.
            Default is 'm'.
        phase_units : str, optional
            Phase units.
            Default is "rad"
        fig : Plotly graph_objects.Figure()
            The figure object with the plot.

        Returns
        -------
        fig : Plotly graph_objects.Figure()
            The figure object with the plot.
        """
        if fig is None:
            fig = go.Figure()

        if self.mode_type == "Torsional":
            self._plot_torsional(plot_dimension=2, length_units=length_units, fig=fig)

        elif self.mode_type == "Axial":
            self._plot_axial(plot_dimension=2, length_units=length_units, fig=fig)

        else:
            xn = self.major_x.copy()
            yn = self.major_y.copy()
            zn = self.zn.copy()
            nodes_pos = Q_(self.nodes_pos, "m").to(length_units).m

            if orientation == "major":
                values = self.major_axis.copy()
            elif orientation == "x":
                values = xn
            elif orientation == "y":
                values = yn
            else:
                raise ValueError(f"Invalid orientation {orientation}.")

            n_plot, get_node_index, get_plot_mode = self._fix_mode_shape_intersections()
            aux = len(zn) // len(self.shaft_elements_length)
            showlegend = n_plot > 1

            n0 = 0
            for i in range(n_plot):
                n1 = (get_node_index(i) - (i + 1)) * aux

                legend_name = f"Rotor {i + 1}"

                fig.add_trace(
                    go.Scatter(
                        x=Q_(zn[n0:n1], "m").to(length_units).m,
                        y=values[n0:n1],
                        line=dict(color=self.color),
                        customdata=Q_(self.major_angle[n0:n1], "rad").to(phase_units).m,
                        hovertemplate=(
                            f"Displacement: %{{y:.2f}}<br>"
                            + f"Angle {phase_units}: %{{customdata:.2f}}"
                        ),
                        name=f"{orientation}",
                        legendgrouptitle=dict(text=legend_name),
                        legendgroup=legend_name,
                        showlegend=showlegend,
                        **get_plot_mode(i),
                    ),
                )
                fig.add_trace(
                    go.Scatter(
                        x=[zn[n0], zn[n0]],
                        y=[0, values[n0]],
                        mode="lines",
                        line=dict(color=self.color, dash="dash"),
                        legendgroup=legend_name,
                        showlegend=False,
                    )
                )
                fig.add_trace(
                    go.Scatter(
                        x=[zn[n1 - 1], zn[n1 - 1]],
                        y=[0, values[n1 - 1]],
                        mode="lines",
                        line=dict(color=self.color, dash="dash"),
                        legendgroup=legend_name,
                        showlegend=False,
                    )
                )

                n0 = n1

            # plot center line
            fig.add_trace(
                go.Scatter(
                    x=nodes_pos,
                    y=np.zeros(len(nodes_pos)),
                    mode="lines",
                    line=dict(color="black", dash="dashdot"),
                    name="centerline",
                    hoverinfo="none",
                    showlegend=False,
                )
            )

            fig.update_xaxes(title_text=f"Rotor Length ({length_units})")
            fig.update_yaxes(title_text="Relative Displacement")

        return fig

    def _plot_orbits(
        self, animation=False, length_units="m", phase_units="rad", fig=None
    ):
        if fig is None:
            fig = go.Figure()

        xn = self.xn.copy()
        yn = self.yn.copy()
        zn = self.zn.copy()
        zn = Q_(zn, "m").to(length_units).m

        frames = []
        initial_state = []
        fixed_lines = []

        ntimes = 4  # number of times to animate
        step = 20  # step interval for showing orbit marker
        orbit_len = len(self.orbits[0].x_circle)
        orbit_range = np.tile(np.arange(0, orbit_len, step), ntimes)

        # plot orbits
        for n, i in enumerate(orbit_range):
            orbit_data = []
            first_orbit = True

            if n < orbit_len / step:
                j = np.arange(max(i - orbit_len, 0), i)
            else:
                j = np.arange(i - orbit_len, i)

            for orbit in self.orbits:
                zc_pos = np.repeat(orbit.node_pos, len(orbit.x_circle))
                zc_pos = Q_(zc_pos, "m").to(length_units).m

                # add orbit point
                orbit_data.append(
                    go.Scatter3d(
                        x=[zc_pos[i]],
                        y=[orbit.x_circle[i]],
                        z=[orbit.y_circle[i]],
                        mode="markers",
                        marker=dict(color=orbit.color),
                        name="node {}".format(orbit.node),
                        showlegend=False,
                        hovertemplate=(
                            "Nodal Position: %{x:.2f}<br>"
                            + "X - Displacement: %{y:.2f}<br>"
                            + "Y - Displacement: %{z:.2f}"
                        ),
                    )
                )

                if n > 0:
                    orbit_data.append(
                        go.Scatter3d(
                            x=zc_pos[j],
                            y=orbit.x_circle[j],
                            z=orbit.y_circle[j],
                            mode="lines",
                            line=dict(color=orbit.color, dash="dashdot"),
                            name="node {}".format(orbit.node),
                            showlegend=False,
                            hovertemplate=(
                                "Nodal Position: %{x:.2f}<br>"
                                + "X - Displacement: %{y:.2f}<br>"
                                + "Y - Displacement: %{z:.2f}"
                            ),
                        )
                    )

                if n == 0:
                    orbit_data.append(
                        go.Scatter3d(
                            x=zc_pos,
                            y=orbit.x_circle,
                            z=orbit.y_circle,
                            mode="lines",
                            line=dict(color=orbit.color),
                            name="node {}".format(orbit.node),
                            showlegend=False,
                            hovertemplate=(
                                "Nodal Position: %{x:.2f}<br>"
                                + "X - Displacement: %{y:.2f}<br>"
                                + "Y - Displacement: %{z:.2f}"
                            ),
                        )
                    )

                    # add orbit major axis marker
                    fixed_lines.append(
                        go.Scatter3d(
                            x=[zc_pos[0]],
                            y=[orbit.major_x],
                            z=[orbit.major_y],
                            mode="markers",
                            marker=dict(
                                color="black", symbol="cross", size=4, line_width=2
                            ),
                            name="Major axis",
                            showlegend=first_orbit,
                            legendgroup="major_axis",
                            customdata=np.array(
                                [
                                    orbit.major_axis,
                                    Q_(orbit.major_angle, "rad").to(phase_units).m,
                                ]
                            ).reshape(1, 2),
                            hovertemplate=(
                                "Nodal Position: %{x:.2f}<br>"
                                + "Major axis: %{customdata[0]:.2f}<br>"
                                + "Angle: %{customdata[1]:.2f}"
                            ),
                        )
                    )
                    first_orbit = False

            frames.append(go.Frame(data=orbit_data))

            if n == 0:
                initial_state = orbit_data

        n_plot, get_node_index, _ = self._fix_mode_shape_intersections()
        aux = len(zn) // len(self.shaft_elements_length)

        n0 = 0
        for i in range(n_plot):
            n1 = (get_node_index(i) - (i + 1)) * aux

            # plot line connecting orbits starting points
            fixed_lines.append(
                go.Scatter3d(
                    x=zn[n0:n1],
                    y=xn[n0:n1],
                    z=yn[n0:n1],
                    mode="lines",
                    line=dict(color="black", dash="dash"),
                    name="mode shape",
                    showlegend=False,
                )
            )

            # plot major axis line
            fixed_lines.append(
                go.Scatter3d(
                    x=zn[n0:n1],
                    y=self.major_x[n0:n1],
                    z=self.major_y[n0:n1],
                    mode="lines",
                    line=dict(color="black", dash="dashdot"),
                    hoverinfo="none",
                    legendgroup="major_axis",
                    showlegend=False,
                ),
            )

            n0 = n1

        # plot center line
        min_pos = min(zn) - 0.15 * abs(max(zn) - min(zn))
        max_pos = max(zn) + 0.15 * abs(max(zn) - min(zn))
        fixed_lines.append(
            go.Scatter3d(
                x=[min_pos, max_pos],
                y=[0, 0],
                z=[0, 0],
                mode="lines",
                line=dict(color="black", dash="dashdot"),
                hoverinfo="none",
                showlegend=False,
            ),
        )

        fig.add_traces(data=[*initial_state, *fixed_lines])

        if not animation:
            return fig

        fig.update(
            layout=dict(
                updatemenus=[
                    dict(
                        type="buttons",
                        buttons=[
                            dict(
                                args=[
                                    None,
                                    dict(
                                        frame=dict(duration=50, redraw=True),
                                        mode="immediate",
                                    ),
                                ],
                                label="Play",
                                method="animate",
                            ),
                            dict(
                                args=[
                                    [None],
                                    dict(
                                        frame=dict(duration=0, redraw=False),
                                        mode="immediate",
                                    ),
                                ],
                                label="Pause",
                                method="animate",
                            ),
                        ],
                        x=0.05,
                        y=0.25,
                    )
                ]
            ),
            frames=frames,
        )

        return fig

    def plot_3d(
        self,
        length_units="m",
        phase_units="rad",
        animation=False,
        fig=None,
        **kwargs,
    ):
        if fig is None:
            fig = go.Figure()

        if self.mode_type == "Torsional":
            fig = self._plot_torsional(
                plot_dimension=3,
                animation=animation,
                length_units=length_units,
                fig=fig,
            )

        elif self.mode_type == "Axial":
            fig = self._plot_axial(
                plot_dimension=3,
                animation=animation,
                length_units=length_units,
                fig=fig,
            )

        else:
            fig = self._plot_orbits(
                animation=animation,
                length_units=length_units,
                phase_units=phase_units,
                fig=fig,
            )

        fig.update_layout(
            scene=dict(
                aspectratio=dict(x=2.5, y=1, z=1),
                camera=dict(
                    eye=dict(x=2.3, y=1.5, z=0.5),
                    center=dict(x=1.15, y=0.5, z=0),
                    up=dict(x=0, y=0, z=1),
                ),
            ),
            **kwargs,
        )

        return fig


class CriticalSpeedResults(Results):
    """Class used to store results from run_critical_speed() method.

    Parameters
    ----------
    _wn : array
        Undamped critical speeds array.
    _wd : array
        Damped critical speeds array.
    log_dec : array
        Logarithmic decrement for each critical speed.
    damping_ratio : array
        Damping ratio for each critical speed.
    whirl_direction : array
        Whirl direction for each critical speed. Can be forward, backward or mixed.
    """

    def __init__(self, _wn, _wd, log_dec, damping_ratio, whirl_direction):
        self._wn = _wn
        self._wd = _wd
        self.log_dec = log_dec
        self.damping_ratio = damping_ratio
        self.whirl_direction = whirl_direction

    def wn(self, frequency_units="rad/s"):
        """Convert units for undamped critical speeds.

        Parameters
        ----------
        frequency_units : str, optional
            Critical speeds units.
            Default is rad/s

        Returns
        -------
        wn : array
            Undamped critical speeds array.
        """
        return Q_(self.__dict__["_wn"], "rad/s").to(frequency_units).m

    def wd(self, frequency_units="rad/s"):
        """Convert units for damped critical speeds.

        Parameters
        ----------
        frequency_units : str, optional
            Critical speeds units.
            Default is rad/s

        Returns
        -------
        wd : array
            Undamped critical speeds array.
        """
        return Q_(self.__dict__["_wd"], "rad/s").to(frequency_units).m


class ModalResults(Results):
    """Class used to store results and provide plots for Modal Analysis.

    Two options for plottting are available: plot_mode3D (mode shape 3D view)
    and plot_mode2D (mode shape 2D view). The user chooses between them using
    the respective methods.

    Parameters
    ----------
    speed : float
        Rotor speed.
    evalues : array
        Eigenvalues array.
    evectors : array
        Eigenvectors array.
    wn : array
        Undamped natural frequencies array.
    wd : array
        Damped natural frequencies array.
    log_dec : array
        Logarithmic decrement for each mode.
    damping_ratio : array
        Damping ratio for each mode.
    ndof : int
        Number of degrees of freedom.
    nodes : list
        List of nodes number.
    nodes_pos : list
        List of nodes positions.
    shaft_elements_length : list
        List with Rotor shaft elements lengths.
    """

    def __init__(
        self,
        speed,
        evalues,
        evectors,
        wn,
        wd,
        damping_ratio,
        log_dec,
        ndof,
        nodes,
        nodes_pos,
        shaft_elements_length,
        number_dof,
    ):
        self.speed = speed
        self.evalues = evalues
        self.evectors = evectors
        self.wn = wn
        self.wd = wd
        self.damping_ratio = damping_ratio
        self.log_dec = log_dec
        self.ndof = ndof
        self.nodes = nodes
        self.nodes_pos = nodes_pos
        self.shaft_elements_length = shaft_elements_length
        self.number_dof = number_dof
        self.update_mode_shapes()

    def update_mode_shapes(self):
        self.modes = self.evectors[: self.ndof]
        self.shapes = []
        for mode in range(len(self.wn)):
            self.shapes.append(
                Shape(
                    vector=self.modes[:, mode],
                    nodes=self.nodes,
                    nodes_pos=self.nodes_pos,
                    shaft_elements_length=self.shaft_elements_length,
                    normalize=True,
                    number_dof=self.number_dof,
                )
            )

    @staticmethod
    @np.vectorize
    def whirl_to_cmap(whirl):
        """Map the whirl to a value.

        Parameters
        ----------
        whirl: string
            A string indicating the whirl direction related to the kappa_mode.
            If whirl is None, it does not correspond to a Lateral mode.

        Returns
        -------
        An array with reference index for the whirl direction.
        If index is Nan, it does not correspond to a Lateral mode.

        Example
        -------
        >>> whirl = 'Backward'
        >>> whirl_to_cmap(whirl)
        array(1.)
        """
        if whirl == "Forward":
            return 0.0
        elif whirl == "Backward":
            return 1.0
        elif whirl == "Mixed":
            return 0.5
        else:
            return np.nan

    def kappa(self, node, w, wd=True):
        r"""Calculate kappa for a given node and natural frequency.

        frequency is the the index of the natural frequency of interest.
        The function calculates the orbit parameter :math:`\kappa`:

        .. math::

            \kappa = \pm \sqrt{\lambda_2 / \lambda_1}

        Where :math:`\sqrt{\lambda_1}` is the length of the semiminor axes
        and :math:`\sqrt{\lambda_2}` is the length of the semimajor axes.

        If :math:`\kappa = \pm 1`, the orbit is circular.

        If :math:`\kappa` is positive we have a forward rotating orbit
        and if it is negative we have a backward rotating orbit.

        Parameters
        ----------
        node: int
            Node for which kappa will be calculated.
        w: int
            Index corresponding to the natural frequency
            of interest.
        wd: bool
            If True, damping natural frequencies are used.

            Default is true.

        Returns
        -------
        kappa: dict
            A dictionary with values for the natural frequency,
            major axis, minor axis and kappa.
        """
        if wd:
            nat_freq = self.wd[w]
        else:
            nat_freq = self.wn[w]

        k = {
            "Frequency": nat_freq,
            "Minor axis": self.shapes[w].orbits[node].minor_axis,
            "Major axis": self.shapes[w].orbits[node].major_axis,
            "kappa": self.shapes[w].orbits[node].kappa,
        }

        return k

    def kappa_mode(self, w):
        r"""Evaluate kappa values.

        This function evaluates kappa given the index of the natural frequency
        of interest.
        Values of kappa are evaluated for each node of the
        corresponding frequency mode.

        Parameters
        ----------
        w: int
            Index corresponding to the natural frequency
            of interest.

        Returns
        -------
        kappa_mode: list
            A list with the value of kappa for each node related
            to the mode/natural frequency of interest.
        """
        kappa_mode = [orb.kappa for orb in self.shapes[w].orbits]
        return kappa_mode

    def whirl_direction(self):
        r"""Get the whirl direction for each frequency.

        Returns
        -------
        whirl_w : array
            An array of strings indicating the direction of precession related
            to the mode shape. Backward, Mixed or Forward. It can also indicate
            None if it does not correspond to a Lateral mode (e.g. Torsional or Axial).
        """
        # whirl direction/values are methods because they are expensive.
        whirl_w = [self.shapes[wd].whirl for wd in range(len(self.wd))]

        return np.array(whirl_w)

    def whirl_values(self):
        r"""Get the whirl value (0., 0.5, or 1.) for each frequency.

        Returns
        -------
        whirl_to_cmap
            0.0 - if the whirl is Forward
            0.5 - if the whirl is Mixed
            1.0 - if the whirl is Backward
            Nan - if it does not correspond to a Lateral mode
        """
        return self.whirl_to_cmap(self.whirl_direction())

    def data_mode(
        self,
        mode=None,
        frequency_units="rad/s",
        damping_parameter="log_dec",
    ):
        """Return the mode shapes in DataFrame format.

        Parameters
        ----------
        mode : int
            The n'th vibration mode
        frequency_units : str, optional
            Frequency units.
            Default is "rad/s".
        damping_parameter : str, optional
            Define which value to show for damping. We can use "log_dec" or "damping_ratio".
            Default is "log_dec".

        Returns
        -------
        df : pd.DataFrame
            DataFrame storing mode shapes data arrays.
        """
        data = {}

        damping_name = "Log. Dec."
        damping_value = self.log_dec[mode]
        if damping_parameter == "damping_ratio":
            damping_name = "Damping ratio"
            damping_value = self.damping_ratio[mode]
        data["damping_name"] = damping_name
        data["damping_value"] = damping_value

        data["wd"] = Q_(self.wd[mode], "rad/s").to(frequency_units).m
        data["wn"] = Q_(self.wn[mode], "rad/s").to(frequency_units).m
        data["speed"] = Q_(self.speed, "rad/s").to(frequency_units).m

        data[mode] = {}
        for _key, _values in self.shapes[mode].__dict__.items():
            data[mode][_key] = _values

        df = pd.DataFrame(data)

        return df

    def format_table(
        self,
        frequency_units="rad/s",
    ):
        """Return natural frequencies and damping ratios of modes in table format

        Parameters
        ----------
        frequency_units : str, optional
            Frequency units.
            Default is "rad/s".

        Returns
        -------
        table : PrettyTable object
            Table object with natural frequencies and damping ratios of modes.
        """

        wn = Q_(self.wn, "rad/s").to(frequency_units).m
        wd = Q_(self.wd, "rad/s").to(frequency_units).m
        damping_ratio = self.damping_ratio
        log_dec = self.log_dec

        headers = [
            "Mode",
            f"Undamped natural frequencies [{frequency_units}]",
            f"Damped natural frequencies [{frequency_units}]",
            "Damping ratio",
            "Logarithmic decrement",
        ]

        table = PrettyTable()
        table.field_names = headers
        for row in zip(range(len(wn)), wn, wd, damping_ratio, log_dec):
            table.add_row(row)

        return table

    def plot_mode_3d(
        self,
        mode=None,
        frequency_type="wd",
        title=None,
        length_units="m",
        phase_units="rad",
        frequency_units="rad/s",
        damping_parameter="log_dec",
        animation=False,
        fig=None,
        **kwargs,
    ):
        """Plot (3D view) the mode shapes.

        Parameters
        ----------
        mode : int
            The n'th vibration mode
            Default is None
        frequency_type : str, optional
            "wd" calculates de map for the damped natural frequencies.
            "wn" calculates de map for the undamped natural frequencies.
            Defaults is "wd".
        title : str, optional
            A brief title to the mode shape plot, it will be displayed above other
            relevant data in the plot area. It does not modify the figure layout from
            Plotly.
        length_units : str, optional
            length units.
            Default is 'm'.
        phase_units : str, optional
            Phase units.
            Default is "rad"
        frequency_units : str, optional
            Frequency units that will be used in the plot title.
            Default is rad/s.
        damping_parameter : str, optional
            Define which value to show for damping. We can use "log_dec" or "damping_ratio".
            Default is "log_dec".
        animation : boolean, optional
            Plot with animation.
            Default is False.
        fig : Plotly graph_objects.Figure()
            The figure object with the plot.
        kwargs : optional
            Additional key word arguments can be passed to change the plot layout only
            (e.g. width=1000, height=800, ...).
            *See Plotly Python Figure Reference for more information.

        Returns
        -------
        fig : Plotly graph_objects.Figure()
            The figure object with the plot.
        """
        if fig is None:
            fig = go.Figure()

        df = self.data_mode(mode, frequency_units, damping_parameter)

        damping_name = df["damping_name"].values[0]
        damping_value = df["damping_value"].values[0]

        wd = df["wd"].values
        wn = df["wn"].values
        speed = df["speed"].values

        frequency = {
            "wd": f"ω<sub>d</sub> = {wd[0]:.2f}",
            "wn": f"ω<sub>n</sub> = {wn[0]:.2f}",
            "speed": f"Speed = {speed[0]:.2f}",
        }

        shape = self.shapes[mode]
        fig = shape.plot_3d(
            length_units=length_units,
            phase_units=phase_units,
            animation=animation,
            fig=fig,
        )

        if title is None:
            title = ""

        mode_type = (
            f"whirl: {self.whirl_direction()[mode]}"
            if shape.mode_type == "Lateral"
            else f"{shape.mode_type} mode"
        )

        fig.update_layout(
            margin=dict(b=60, l=40, r=40, t=60),
            scene=dict(
                xaxis=dict(
                    title=dict(text=f"Rotor Length ({length_units})"),
                    autorange="reversed",
                    nticks=5,
                ),
                yaxis=dict(
                    title=dict(text="Relative Displacement"), range=[-2, 2], nticks=5
                ),
                zaxis=dict(
                    title=dict(text="Relative Displacement"), range=[-2, 2], nticks=5
                ),
                aspectmode="manual",
                aspectratio=dict(x=2.5, y=1, z=1),
                camera=dict(
                    eye=dict(x=2.3, y=1.5, z=0.5),
                    center=dict(x=1.15, y=0.5, z=0),
                    up=dict(x=0, y=0, z=1),
                ),
            ),
            legend=dict(x=0.85, y=0.95),
            title=dict(
                text=(
                    f"{title}<br>"
                    f"Mode {mode} | "
                    f"{frequency['speed']} {frequency_units} | "
                    f"{mode_type} | "
                    f"{frequency[frequency_type]} {frequency_units} | "
                    f"{damping_name} = {damping_value:.2f}"
                ),
                x=0.5,
                xanchor="center",
            ),
            **kwargs,
        )

        return fig

    def plot_mode_2d(
        self,
        mode=None,
        fig=None,
        orientation="major",
        frequency_type="wd",
        title=None,
        frequency_units="rad/s",
        damping_parameter="log_dec",
        **kwargs,
    ):
        """Plot (2D view) the mode shapes.

        Parameters
        ----------
        mode : int
            The n'th vibration mode
        fig : Plotly graph_objects.Figure()
            The figure object with the plot.
        orientation : str, optional
            Orientation can be 'major', 'x' or 'y'.
            Default is 'major' to display the major axis.
        frequency_type : str, optional
            "wd" calculates the damped natural frequencies.
            "wn" calculates the undamped natural frequencies.
            Defaults is "wd".
        title : str, optional
            A brief title to the mode shape plot, it will be displayed above other
            relevant data in the plot area. It does not modify the figure layout from
            Plotly.
        frequency_units : str, optional
            Frequency units that will be used in the plot title.
            Default is rad/s.
        damping_parameter : str, optional
            Define which value to show for damping. We can use "log_dec" or "damping_ratio".
            Default is "log_dec".
        kwargs : optional
            Additional key word arguments can be passed to change the plot layout only
            (e.g. width=1000, height=800, ...).
            *See Plotly Python Figure Reference for more information.

        Returns
        -------
        fig : Plotly graph_objects.Figure()
            The figure object with the plot.
        """

        df = self.data_mode(mode, frequency_units, damping_parameter)

        damping_name = df["damping_name"].values[0]
        damping_value = df["damping_value"].values[0]

        if fig is None:
            fig = go.Figure()

        wd = df["wd"].values
        wn = df["wn"].values
        speed = df["speed"].values

        frequency = {
            "wd": f"ω<sub>d</sub> = {wd[0]:.2f}",
            "wn": f"ω<sub>n</sub> = {wn[0]:.2f}",
            "speed": f"Speed = {speed[0]:.2f}",
        }

        shape = self.shapes[mode]
        fig = shape.plot_2d(fig=fig, orientation=orientation)

        if title is None:
            title = ""

        mode_type = (
            f"whirl: {self.whirl_direction()[mode]}"
            if shape.mode_type == "Lateral"
            else f"{shape.mode_type} mode"
        )

        fig.update_layout(
            title=dict(
                text=(
                    f"{title}<br>"
                    f"Mode {mode} | "
                    f"{frequency['speed']} {frequency_units} | "
                    f"{mode_type} | "
                    f"{frequency[frequency_type]} {frequency_units} | "
                    f"{damping_name} = {damping_value:.2f}"
                ),
                x=0.5,
                xanchor="center",
            ),
            **kwargs,
        )

        return fig

    def plot_orbit(
        self,
        mode=None,
        nodes=None,
        fig=None,
        **kwargs,
    ):
        """Plot (2D view) the mode shapes.

        Parameters
        ----------
        mode : int
            The n'th vibration mode
            Default is None
        nodes : int, list(ints)
            Int or list of ints with the nodes selected to be plotted.
        fig : Plotly graph_objects.Figure()
            The figure object with the plot.
        kwargs : optional
            Additional key word arguments can be passed to change the plot layout only
            (e.g. width=1000, height=800, ...).
            *See Plotly Python Figure Reference for more information.

        Returns
        -------
        fig : Plotly graph_objects.Figure()
            The figure object with the plot.
        """
        if fig is None:
            fig = go.Figure()

        # case where an int is given
        if not isinstance(nodes, Iterable):
            nodes = [nodes]

        shape = self.shapes[mode]
        fig = shape.plot_orbit(nodes, fig=fig)

        fig.update_layout(
            autosize=False,
            width=500,
            height=500,
            xaxis_range=[-1, 1],
            yaxis_range=[-1, 1],
            title={
                "text": f"Mode {mode} - Nodes {nodes}",
                "x": 0.5,
                "xanchor": "center",
            },
            **kwargs,
        )

        return fig


class CampbellResults(Results):
    """Class used to store results and provide plots for Campbell Diagram.

    It's possible to visualize multiples harmonics in a single plot to check
    other speeds which also excite a specific natural frequency.

    Parameters
    ----------
    speed_range : array
        Array with the speed range in rad/s.
    wd : array
        Array with the damped natural frequencies
    log_dec : array
        Array with the Logarithmic decrement
    whirl_values : array
        Array with the whirl values (0, 0.5 or 1)
    modal_results : dict
        Dictionary with the modal results for each speed in the speed range.
    numer_dof : int
        Number of degrees of freedom of model.
    run_modal : callable
        Function that runs the modal analysis.
    campbell_torsional : CampbellResults, optional
        If True, the Campbell Diagram includes torsional modes of separated
        analysis. Default is None, which means that torsional modes obtained
        in the separated analysis are not included.

    Returns
    -------
    fig : Plotly graph_objects.Figure()
        The figure object with the plot.
    """

    def __init__(
        self,
        speed_range,
        wd,
        log_dec,
        damping_ratio,
        whirl_values,
        modal_results,
        number_dof,
        run_modal,
        campbell_torsional=None,
    ):
        self.speed_range = speed_range
        self.wd = wd
        self.log_dec = log_dec
        self.damping_ratio = damping_ratio
        self.whirl_values = whirl_values
        self.modal_results = modal_results
        self.number_dof = number_dof
        self.run_modal = run_modal
        self.campbell_torsional = campbell_torsional

    def sort_by_mode_type(self):
        """Sort by mode type.

        Sort the Campbell result arrays (`wd`, `log_dec`, `damping_ratio`, `whirl_values`)
        by mode type, so as to force the axial and torsional modes to be at the end
        of the arrays.
        """

        wd = self.wd
        ld = self.log_dec
        dr = self.damping_ratio
        wv = self.whirl_values
        mode_type = []

        for i in range(wd.shape[0]):
            mode_type.append(
                [
                    self.modal_results[self.speed_range[i]].shapes[j].mode_type
                    for j in range(wd.shape[1])
                ]
            )
        mode_type = np.array(mode_type)

        mode_shapes = self.modal_results[self.speed_range[0]].shapes[: wd.shape[1]]
        target_values = wd[0, [shape.mode_type != "Lateral" for shape in mode_shapes]]

        for value in target_values:
            for i in range(0, wd.shape[0]):
                idx = np.where(wd[i].round(3) == value.round(3))[0][0]
                wd[i] = np.append(np.delete(wd[i], idx), wd[i, idx])
                ld[i] = np.append(np.delete(ld[i], idx), ld[i, idx])
                dr[i] = np.append(np.delete(dr[i], idx), dr[i, idx])
                wv[i] = np.append(np.delete(wv[i], idx), wv[i, idx])
                mode_type[i] = np.append(
                    np.delete(mode_type[i], idx), mode_type[i, idx]
                )

        return mode_type

    @check_units
    def plot(
        self,
        harmonics=[1],
        frequency_units="RPM",
        speed_units="RPM",
        damping_parameter="log_dec",
        frequency_range=None,
        damping_range=None,
        fig=None,
        **kwargs,
    ):
        """Create Campbell Diagram figure using Plotly.

        Parameters
        ----------
        harmonics: list, optional
            List withe the harmonics to be plotted.
            The default is to plot 1x.
        frequency_units : str, optional
            Frequency units.
            Default is "RPM".
        speed_units : str, optional
            Speed units.
            Default is "RPM".
        damping_parameter : str, optional
            Define which value to show for damping. We can use "log_dec" or "damping_ratio".
            Default is "log_dec".
        frequency_range : tuple, pint.Quantity(tuple), optional
            Tuple with (min, max) values for the frequencies that will be plotted.
            Frequencies that are not within the range are filtered out and are not plotted.
            It is possible to use a pint Quantity (e.g. Q_((2000, 1000), "RPM")).
            Default is None (no filter).
        damping_range : tuple, optional
            Tuple with (min, max) values for the damping parameter that will be plotted.
            Damping values that are not within the range are filtered out and are not plotted.
            Default is None (no filter).
        fig : Plotly graph_objects.Figure()
            The figure object with the plot.
        kwargs : optional
            Additional key word arguments can be passed to change the plot layout only
            (e.g. width=1000, height=800, ...).
            *See Plotly Python Figure Reference for more information.

        Returns
        -------
        fig : Plotly graph_objects.Figure()
            The figure object with the plot.

        Examples
        --------
        >>> import ross as rs
        >>> import numpy as np
        >>> Q_ = rs.Q_
        >>> rotor = rs.rotor_example()
        >>> speed = np.linspace(0, 400, 101)
        >>> camp = rotor.run_campbell(speed)
        >>> fig = camp.plot(
        ...     harmonics=[1, 2],
        ...     damping_parameter="damping_ratio",
        ...     frequency_range=Q_((2000, 10000), "RPM"),
        ...     damping_range=(-0.1, 100),
        ...     frequency_units="Hz",
        ...     speed_units="RPM",
        ... )
        """
        if damping_parameter == "log_dec":
            damping_values = self.log_dec
            title_text = "<b>Log Dec</b>"
        elif damping_parameter == "damping_ratio":
            damping_values = self.damping_ratio
            title_text = "<b>Damping Ratio</b>"
        else:
            raise ValueError(
                f"damping_parameter can be 'log_dec' or 'damping_ratio'. {damping_parameter} is not valid"
            )

        wd = self.wd
        num_frequencies = wd.shape[1]

        whirl = self.whirl_values
        speed_range = self.speed_range

        if fig is None:
            fig = go.Figure()

        default_values = dict(
            coloraxis_cmin=0.0,
            coloraxis_cmax=1.0,
            coloraxis_colorscale=coolwarm_r,
            coloraxis_colorbar=dict(title=dict(text=title_text, side="right")),
        )
        for k, v in default_values.items():
            kwargs.setdefault(k, v)

        crit_x = []
        crit_y = []
        for i in range(num_frequencies):
            w_i = wd[:, i]

            for harm in harmonics:
                x1 = speed_range
                y1 = w_i
                x2 = speed_range
                y2 = harm * speed_range

                x, y = intersection(x1, y1, x2, y2)
                crit_x.extend(x)
                crit_y.extend(y)

        # filter frequency range
        if frequency_range is not None:
            crit_x_filtered = []
            crit_y_filtered = []
            for x, y in zip(crit_x, crit_y):
                if frequency_range[0] < y < frequency_range[1]:
                    crit_x_filtered.append(x)
                    crit_y_filtered.append(y)
            crit_x = crit_x_filtered
            crit_y = crit_y_filtered

        if len(crit_x) and len(crit_y):
            fig.add_trace(
                go.Scatter(
                    x=Q_(crit_x, "rad/s").to(speed_units).m,
                    y=Q_(crit_y, "rad/s").to(frequency_units).m,
                    mode="markers",
                    marker=dict(symbol="x", color="black"),
                    name="Crit. Speed",
                    legendgroup="Crit. Speed",
                    showlegend=True,
                    hovertemplate=(
                        f"Frequency ({frequency_units}): %{{y:.2f}}<br>Critical Speed ({speed_units}): %{{x:.2f}}"
                    ),
                )
            )

        whirl_direction = [0.0, 0.5, 1.0, None, None]
        scatter_marker = [
            "triangle-up",
            "circle",
            "triangle-down",
            "diamond-wide",
            "bowtie",
        ]
        legends = ["Forward", "Mixed", "Backward", "Axial", "Torsional"]

        for whirl_dir, mark, legend in zip(whirl_direction, scatter_marker, legends):
            for i in range(num_frequencies):
                w_i = wd[:, i]
                whirl_i = whirl[:, i]
                damping_values_i = damping_values[:, i]

                mode_shape = np.array(
                    [self.modal_results[j].shapes[i].mode_type for j in speed_range]
                )
                mode_mask_g = np.array([mode in legends for mode in mode_shape])

                mode_mask = mode_shape == legend
                if any(mode_mask):
                    mask = mode_mask
                else:
                    whirl_mask = whirl_i == whirl_dir
                    mask = whirl_mask
                    if frequency_range is not None:
                        frequency_mask = (w_i > frequency_range[0]) & (
                            w_i < frequency_range[1]
                        )
                        mask = mask & frequency_mask
                    if damping_range is not None:
                        damping_mask = (damping_values_i > damping_range[0]) & (
                            damping_values_i < damping_range[1]
                        )
                        mask = mask & damping_mask

                    mask = mask & ~mode_mask_g

                if any(check for check in mask):
                    fig.add_trace(
                        go.Scatter(
                            x=Q_(speed_range[mask], "rad/s").to(speed_units).m,
                            y=Q_(w_i[mask], "rad/s").to(frequency_units).m,
                            marker=dict(
                                symbol=mark,
                                color=damping_values_i[mask],
                                coloraxis="coloraxis",
                            ),
                            mode="markers",
                            name=legend,
                            legendgroup=legend,
                            showlegend=False,
                            hoverinfo="none",
                        )
                    )
                else:
                    continue

        for j, h in enumerate(harmonics):
            fig.add_trace(
                go.Scatter(
                    x=Q_(speed_range, "rad/s").to(speed_units).m,
                    y=h * Q_(speed_range, "rad/s").to(frequency_units).m,
                    mode="lines",
                    line=dict(dash="dashdot", color=list(tableau_colors)[j]),
                    name="{}x speed".format(h),
                    hoverinfo="none",
                )
            )
        # turn legend glyphs black
        for mark, legend in zip(scatter_marker, legends):
            fig.add_trace(
                go.Scatter(
                    x=[0],
                    y=[0],
                    mode="markers",
                    name=legend,
                    legendgroup=legend,
                    marker=dict(symbol=mark, color="black"),
                    hoverinfo="none",
                )
            )

        fig.update_xaxes(
            title_text=f"Rotor Speed ({speed_units})",
            range=[
                np.min(Q_(speed_range, "rad/s").to(speed_units).m),
                np.max(Q_(speed_range, "rad/s").to(speed_units).m),
            ],
            exponentformat="none",
        )
        fig.update_yaxes(
            title_text=f"Natural Frequencies ({frequency_units})",
            range=[0, 1.1 * np.max(Q_(wd, "rad/s").to(frequency_units).m)],
        )
        fig.update_layout(
            legend=dict(
                orientation="h",
                xanchor="center",
                yanchor="bottom",
                x=0.5,
                y=-0.3,
                yref="container",
            ),
            **kwargs,
        )

        if self.campbell_torsional:
            torsional_fig = self.campbell_torsional.plot(
                harmonics=[],
                frequency_units=frequency_units,
                speed_units=speed_units,
                frequency_range=frequency_range,
                damping_range=damping_range,
                fig=None,
                **kwargs,
            )

            for trace in torsional_fig.data:
                if trace.name == "Torsional":
                    new_name = "Torsional Analysis"
                    trace.name = new_name
                    trace.legendgroup = new_name
                    trace.marker.symbol = "bowtie-open"
                    fig.add_trace(trace)

        return fig

    def _plot_with_mode_shape(
        self,
        harmonics=[1],
        frequency_units="RPM",
        speed_units="RPM",
        damping_parameter="log_dec",
        frequency_range=None,
        damping_range=None,
        campbell_layout=None,
        mode_3d_layout=None,
        animation=False,
        fig=None,
        **kwargs,
    ):
        camp_fig = self.plot(
            harmonics=harmonics,
            frequency_units=frequency_units,
            speed_units=speed_units,
            damping_parameter=damping_parameter,
            frequency_range=frequency_range,
            damping_range=damping_range,
            fig=fig,
            **kwargs,
        )
        camp_fig.update_layout(campbell_layout)

        modal_results_crit = {}
        crit_speeds = camp_fig.data[0]["x"]
        for w in crit_speeds:
            w_si = Q_(w, speed_units).to("rad/s").m
            modal_results_crit[w_si] = self.run_modal(w_si)

        def update_mode_3d(clicked_point=None):
            if clicked_point is None:
                mode_3d_fig = self.modal_results[self.speed_range[0]].plot_mode_3d(
                    0,
                    frequency_units=frequency_units,
                    damping_parameter=damping_parameter,
                    animation=animation,
                )
                mode_3d_fig.update_layout(mode_3d_layout)

                return mode_3d_fig

            speed = clicked_point["x"]
            natural_frequency = clicked_point["y"]

            curve_id = clicked_point.get(
                "curveNumber", clicked_point.get("curve_number")
            )

            if camp_fig.data[curve_id].name == "Torsional Analysis":
                update_func = self.campbell_torsional._update_plot_mode_3d
            else:
                update_func = self._update_plot_mode_3d

            update_fig = update_func(
                speed,
                natural_frequency,
                modal_results_crit,
                speed_units,
                frequency_units,
                damping_parameter,
                animation,
            )
            update_fig.update_layout(mode_3d_layout)

            return update_fig

        return camp_fig, update_mode_3d

    def _update_plot_mode_3d(
        self,
        speed,
        natural_frequency,
        modal_results_crit,
        speed_units,
        frequency_units,
        damping_parameter,
        animation,
    ):
        try:
            speed_key = min(
                self.modal_results.keys(),
                key=lambda k: abs(k - Q_(speed, speed_units).to("rad/s").m),
            )
            modal = self.modal_results[speed_key]
        except:
            speed_key = min(
                modal_results_crit.keys(),
                key=lambda k: abs(k - Q_(speed, speed_units).to("rad/s").m),
            )
            modal = modal_results_crit[speed_key]

        idx = (
            np.abs(modal.wd - Q_(natural_frequency, frequency_units).to("rad/s").m)
        ).argmin()

        updated_fig = modal.plot_mode_3d(
            idx,
            frequency_units=frequency_units,
            damping_parameter=damping_parameter,
            animation=animation,
        )

        return updated_fig

    def plot_with_mode_shape(
        self,
        harmonics=[1],
        frequency_units="RPM",
        speed_units="RPM",
        damping_parameter="log_dec",
        frequency_range=None,
        damping_range=None,
        animation=False,
        fig=None,
        **kwargs,
    ):
        try:
            import random

            from dash import Dash, dcc, html
            from dash.dependencies import Input, Output
        except ImportError:
            raise ImportError("Please install dash to use this feature.")

        campbell_layout = dict(margin=dict(l=0, r=0, t=30, b=0))

        mode_3d_layout = dict(scene=dict(camera=dict(eye=dict(x=3.0, y=2.2, z=1.2))))

        camp_fig, update_mode_3d = self._plot_with_mode_shape(
            harmonics=harmonics,
            frequency_units=frequency_units,
            speed_units=speed_units,
            damping_parameter=damping_parameter,
            frequency_range=frequency_range,
            damping_range=damping_range,
            campbell_layout=campbell_layout,
            mode_3d_layout=mode_3d_layout,
            animation=animation,
            fig=fig,
            **kwargs,
        )

        plot_mode_3d = update_mode_3d()

        # Initialize the Dash app
        app = Dash("ross")

        # Layout of the app
        app.layout = html.Div(
            [
                html.Div(
                    [
                        dcc.Graph(
                            id="campbell", figure=camp_fig, style={"height": "100%"}
                        )
                    ],
                ),
                html.Div(
                    [
                        dcc.Graph(
                            id="mode_3d", figure=plot_mode_3d, style={"height": "100%"}
                        )
                    ],
                ),
            ],
            className="campbell-mode-shape",
        )

        # Callback to update plot_mode_3d based on campbell diagram click
        @app.callback(Output("mode_3d", "figure"), [Input("campbell", "clickData")])
        def plot_with_mode_shape_callback(clickData):
            if clickData is None:
                return update_mode_3d()
            else:
                return update_mode_3d(clickData["points"][0])

        # Run app
        port = random.randint(8000, 9000)
        app.run(port=port, debug=False, jupyter_mode="inline", jupyter_height=768)

    def save(self, file):
        # TODO save modal results
        warn(
            "The CampbellResults.save method is not saving the attribute 'modal_results' for now."
        )
        super().save(file)

    @classmethod
    def load(cls, file):
        warn(
            "The CampbellResults.save method is not saving the attribute 'modal_results' for now."
        )
        return super().load(file)


class FrequencyResponseResults(Results):
    """Class used to store results and provide plots for Frequency Response.

    Parameters
    ----------
    freq_resp : array
        Array with the frequency response (displacement).
    velc_resp : array
        Array with the frequency response (velocity).
    accl_resp : array
        Array with the frequency response (acceleration).
    speed_range : array
        Array with the speed range in rad/s.
    number_dof : int
        Number of degrees of freedom per node.

    Returns
    -------
    subplots : Plotly graph_objects.make_subplots()
        Plotly figure with Amplitude vs Frequency and Phase vs Frequency plots.
    """

    def __init__(self, freq_resp, velc_resp, accl_resp, speed_range, number_dof):
        self.freq_resp = freq_resp
        self.velc_resp = velc_resp
        self.accl_resp = accl_resp
        self.speed_range = speed_range
        self.number_dof = number_dof

        self.dof_dict = {"0": "x", "1": "y", "2": "z", "3": "α", "4": "β", "5": "θ"}

    def plot_magnitude(
        self,
        inp,
        out,
        frequency_units="rad/s",
        amplitude_units="m/N",
        fig=None,
        **mag_kwargs,
    ):
        """Plot frequency response (magnitude) using Plotly.

        This method plots the frequency response magnitude given an output and
        an input using Plotly.
        It is possible to plot the magnitude with different units, depending on the unit entered in 'amplitude_units'. If '[length]/[force]', it displays the displacement unit (m); If '[speed]/[force]', it displays the velocity unit (m/s); If '[acceleration]/[force]', it displays the acceleration  unit (m/s**2).

        Parameters
        ----------
        inp : int
            Input.
        out : int
            Output.
        frequency_units : str, optional
            Units for the x axis.
            Default is "rad/s"
        amplitude_units : str, optional
            Units for the response magnitude.
            Acceptable units dimensionality are:

            '[length]' - Displays the magnitude with units (m/N);

            '[speed]' - Displays the magnitude with units (m/s/N);

            '[acceleration]' - Displays the magnitude with units (m/s**2/N).

            Default is "m/N" 0 to peak.
            To use peak to peak use '<unit> pkpk' (e.g. 'm/N pkpk')
        fig : Plotly graph_objects.Figure()
            The figure object with the plot.
        mag_kwargs : optional
            Additional key word arguments can be passed to change the plot layout only
            (e.g. width=1000, height=800, ...).
            *See Plotly Python Figure Reference for more information.

        Returns
        -------
        fig : Plotly graph_objects.Figure()
            The figure object with the plot.
        """
        inpn = inp // self.number_dof
        idof = self.dof_dict[str(inp % self.number_dof)]
        outn = out // self.number_dof
        odof = self.dof_dict[str(out % self.number_dof)]

        frequency_range = Q_(self.speed_range, "rad/s").to(frequency_units).m

        dummy_var = Q_(1, amplitude_units)
        y_label = "Magnitude"
        if dummy_var.check("[length]/[force]"):
            mag = np.abs(self.freq_resp)
            mag = Q_(mag, "m/N").to(amplitude_units).m
        elif dummy_var.check("[speed]/[force]"):
            mag = np.abs(self.velc_resp)
            mag = Q_(mag, "m/s/N").to(amplitude_units).m
        elif dummy_var.check("[acceleration]/[force]"):
            mag = np.abs(self.accl_resp)
            mag = Q_(mag, "m/s**2/N").to(amplitude_units).m
        else:
            raise ValueError(
                "Not supported unit. Options are '[length]/[force]', '[speed]/[force]', '[acceleration]/[force]'"
            )

        if fig is None:
            fig = go.Figure()
        idx = len(fig.data)

        fig.add_trace(
            go.Scatter(
                x=frequency_range,
                y=mag[inp, out, :],
                mode="lines",
                line=dict(color=list(tableau_colors)[idx]),
                name=f"inp: node {inpn} | dof: {idof}<br>out: node {outn} | dof: {odof}",
                legendgroup=f"inp: node {inpn} | dof: {idof}<br>out: node {outn} | dof: {odof}",
                showlegend=True,
                hovertemplate=f"Frequency ({frequency_units}): %{{x:.2f}}<br>Amplitude ({amplitude_units}): %{{y:.2e}}",
            )
        )

        fig.update_xaxes(
            title_text=f"Frequency ({frequency_units})",
            range=[np.min(frequency_range), np.max(frequency_range)],
        )
        fig.update_yaxes(title_text=f"{y_label} ({amplitude_units})")
        fig.update_layout(**mag_kwargs)

        return fig

    def plot_phase(
        self,
        inp,
        out,
        frequency_units="rad/s",
        amplitude_units="m/N",
        phase_units="rad",
        fig=None,
        **phase_kwargs,
    ):
        """Plot frequency response (phase) using Plotly.

        This method plots the frequency response phase given an output and
        an input using Plotly.

        Parameters
        ----------
        inp : int
            Input.
        out : int
            Output.
        frequency_units : str, optional
            Units for the x axis.
            Default is "rad/s"
        amplitude_units : str, optional
            Units for the response magnitude.
            Acceptable units dimensionality are:

            '[length]' - Displays the magnitude with units (m/N);

            '[speed]' - Displays the magnitude with units (m/s/N);

            '[acceleration]' - Displays the magnitude with units (m/s**2/N).

            Default is "m/N" 0 to peak.
            To use peak to peak use '<unit> pkpk' (e.g. 'm/N pkpk')
        phase_units : str, optional
            Units for the x axis.
            Default is "rad"
        fig : Plotly graph_objects.Figure()
            The figure object with the plot.
        phase_kwargs : optional
            Additional key word arguments can be passed to change the plot layout only
            (e.g. width=1000, height=800, ...).
            *See Plotly Python Figure Reference for more information.

        Returns
        -------
        fig : Plotly graph_objects.Figure()
            The figure object with the plot.
        """
        inpn = inp // self.number_dof
        idof = self.dof_dict[str(inp % self.number_dof)]
        outn = out // self.number_dof
        odof = self.dof_dict[str(out % self.number_dof)]

        frequency_range = Q_(self.speed_range, "rad/s").to(frequency_units).m

        dummy_var = Q_(1, amplitude_units)
        if dummy_var.check("[length]/[force]"):
            phase = np.angle(self.freq_resp[inp, out, :])
        elif dummy_var.check("[speed]/[force]"):
            phase = np.angle(self.velc_resp[inp, out, :])
        elif dummy_var.check("[acceleration]/[force]"):
            phase = np.angle(self.accl_resp[inp, out, :])
        else:
            raise ValueError(
                "Not supported unit. Options are '[length]/[force]', '[speed]/[force]', '[acceleration]/[force]'"
            )

        phase = Q_(phase, "rad").to(phase_units).m

        if phase_units in ["rad", "radian", "radians"]:
            phase = [i + 2 * np.pi if i < 0 else i for i in phase]
        else:
            phase = [i + 360 if i < 0 else i for i in phase]

        if fig is None:
            fig = go.Figure()
        idx = len(fig.data)

        fig.add_trace(
            go.Scatter(
                x=frequency_range,
                y=phase,
                mode="lines",
                line=dict(color=list(tableau_colors)[idx]),
                name=f"inp: node {inpn} | dof: {idof}<br>out: node {outn} | dof: {odof}",
                legendgroup=f"inp: node {inpn} | dof: {idof}<br>out: node {outn} | dof: {odof}",
                showlegend=True,
                hovertemplate=f"Frequency ({frequency_units}): %{{x:.2f}}<br>Phase: %{{y:.2e}}",
            )
        )

        fig.update_xaxes(
            title_text=f"Frequency ({frequency_units})",
            range=[np.min(frequency_range), np.max(frequency_range)],
        )
        fig.update_yaxes(title_text=f"Phase ({phase_units})")
        fig.update_layout(**phase_kwargs)

        return fig

    def plot_polar_bode(
        self,
        inp,
        out,
        frequency_units="rad/s",
        amplitude_units="m/N",
        phase_units="rad",
        fig=None,
        **polar_kwargs,
    ):
        """Plot frequency response (polar) using Plotly.

        This method plots the frequency response (polar graph) given an output and
        an input using Plotly.
        It is possible to plot displacement, velocity and accelaration responses,
        depending on the unit entered in 'amplitude_units'. If '[length]/[force]',
        it displays the displacement; If '[speed]/[force]', it displays the velocity;
        If '[acceleration]/[force]', it displays the acceleration.

        Parameters
        ----------
        inp : int
            Input.
        out : int
            Output.
        frequency_units : str, optional
            Units for the x axis.
            Default is "rad/s"
        amplitude_units : str, optional
            Units for the response magnitude.
            Acceptable units dimensionality are:

            '[length]' - Displays the displacement;

            '[speed]' - Displays the velocity;

            '[acceleration]' - Displays the acceleration.

            Default is "m/N" 0 to peak.
            To use peak to peak use '<unit> pkpk' (e.g. 'm/N pkpk')
        phase_units : str, optional
            Units for the x axis.
            Default is "rad"
        fig : Plotly graph_objects.Figure()
            The figure object with the plot.
        polar_kwargs : optional
            Additional key word arguments can be passed to change the plot layout only
            (e.g. width=1000, height=800, ...).
            *See Plotly Python Figure Reference for more information.

        Returns
        -------
        fig : Plotly graph_objects.Figure()
            The figure object with the plot.
        """
        inpn = inp // self.number_dof
        idof = self.dof_dict[str(inp % self.number_dof)]
        outn = out // self.number_dof
        odof = self.dof_dict[str(out % self.number_dof)]

        frequency_range = Q_(self.speed_range, "rad/s").to(frequency_units).m

        dummy_var = Q_(1, amplitude_units)
        if dummy_var.check("[length]/[force]"):
            mag = np.abs(self.freq_resp[inp, out, :])
            mag = Q_(mag, "m/N").to(amplitude_units).m
            phase = np.angle(self.freq_resp[inp, out, :])
            y_label = "Displacement"
        elif dummy_var.check("[speed]/[force]"):
            mag = np.abs(self.velc_resp[inp, out, :])
            mag = Q_(mag, "m/s/N").to(amplitude_units).m
            phase = np.angle(self.velc_resp[inp, out, :])
            y_label = "Velocity"
        elif dummy_var.check("[acceleration]/[force]"):
            mag = np.abs(self.accl_resp[inp, out, :])
            mag = Q_(mag, "m/s**2/N").to(amplitude_units).m
            phase = np.angle(self.accl_resp[inp, out, :])
            y_label = "Acceleration"
        else:
            raise ValueError(
                "Not supported unit. Options are '[length]/[force]', '[speed]/[force]', '[acceleration]/[force]'"
            )

        phase = Q_(phase, "rad").to(phase_units).m

        if phase_units in ["rad", "radian", "radians"]:
            polar_theta_unit = "radians"
            phase = [i + 2 * np.pi if i < 0 else i for i in phase]
        else:
            polar_theta_unit = "degrees"
            phase = [i + 360 if i < 0 else i for i in phase]

        if fig is None:
            fig = go.Figure()
        idx = len(fig.data)

        fig.add_trace(
            go.Scatterpolar(
                r=mag,
                theta=phase,
                customdata=frequency_range,
                thetaunit=polar_theta_unit,
                mode="lines+markers",
                marker=dict(color=list(tableau_colors)[idx]),
                line=dict(color=list(tableau_colors)[idx]),
                name=f"inp: node {inpn} | dof: {idof}<br>out: node {outn} | dof: {odof}",
                legendgroup=f"inp: node {inpn} | dof: {idof}<br>out: node {outn} | dof: {odof}",
                showlegend=True,
                hovertemplate=f"Amplitude ({amplitude_units}): %{{r:.2e}}<br>Phase: %{{theta:.2f}}<br>Frequency ({frequency_units}): %{{customdata:.2f}}",
            )
        )

        fig.update_layout(
            polar=dict(
                radialaxis=dict(
                    title=dict(text=f"{y_label} ({amplitude_units})"),
                    exponentformat="power",
                ),
                angularaxis=dict(thetaunit=polar_theta_unit),
            ),
            **polar_kwargs,
        )

        return fig

    def plot(
        self,
        inp,
        out,
        frequency_units="rad/s",
        amplitude_units="m/N",
        phase_units="rad",
        fig=None,
        mag_kwargs=None,
        phase_kwargs=None,
        polar_kwargs=None,
        fig_kwargs=None,
    ):
        """Plot frequency response.

        This method plots the frequency response given an output and an input
        using Plotly.

        This method returns a subplot with:
            - Frequency vs Amplitude;
            - Frequency vs Phase Angle;
            - Polar plot Amplitude vs Phase Angle;

        Amplitude magnitude unit can be displacement, velocity or accelaration responses,
        depending on the unit entered in 'amplitude_units'. If '[length]/[force]', it displays the displacement unit (m); If '[speed]/[force]', it displays the velocity unit (m/s); If '[acceleration]/[force]', it displays the acceleration  unit (m/s**2).

        Parameters
        ----------
        inp : int
            Input.
        out : int
            Output.
        frequency_units : str, optional
            Units for the x axis.
            Default is "rad/s"
        amplitude_units : str, optional
            Units for the response magnitude.
            Acceptable units dimensionality are:

            '[length]' - Displays the magnitude with units (m/N);

            '[speed]' - Displays the magnitude with units (m/s/N);

            '[acceleration]' - Displays the magnitude with units (m/s**2/N).

            Default is "m/N" 0 to peak.
            To use peak to peak use '<unit> pkpk' (e.g. 'm/N pkpk')
        phase_units : str, optional
            Units for the x axis.
            Default is "rad"
        mag_kwargs : optional
            Additional key word arguments can be passed to change the magnitude plot
            layout only (e.g. width=1000, height=800, ...).
            *See Plotly Python Figure Reference for more information.
        phase_kwargs : optional
            Additional key word arguments can be passed to change the phase plot
            layout only (e.g. width=1000, height=800, ...).
            *See Plotly Python Figure Reference for more information.
        polar_kwargs : optional
            Additional key word arguments can be passed to change the polar plot
            layout only (e.g. width=1000, height=800, ...).
            *See Plotly Python Figure Reference for more information.
        fig_kwargs : optional
            Additional key word arguments can be passed to change the plot layout only
            (e.g. width=1000, height=800, ...). This kwargs override "mag_kwargs",
            "phase_kwargs" and "polar_kwargs" dictionaries.
            *See Plotly Python make_subplots Reference for more information.

        Returns
        -------
        subplots : Plotly graph_objects.make_subplots()
            Plotly figure with Amplitude vs Frequency and Phase vs Frequency and
            polar Amplitude vs Phase plots.
        """
        mag_kwargs = {} if mag_kwargs is None else copy.copy(mag_kwargs)
        phase_kwargs = {} if phase_kwargs is None else copy.copy(phase_kwargs)
        polar_kwargs = {} if polar_kwargs is None else copy.copy(polar_kwargs)
        fig_kwargs = {} if fig_kwargs is None else copy.copy(fig_kwargs)

        fig0 = self.plot_magnitude(
            inp, out, frequency_units, amplitude_units, None, **mag_kwargs
        )
        fig1 = self.plot_phase(
            inp,
            out,
            frequency_units,
            amplitude_units,
            phase_units,
            None,
            **phase_kwargs,
        )
        fig2 = self.plot_polar_bode(
            inp,
            out,
            frequency_units,
            amplitude_units,
            phase_units,
            None,
            **polar_kwargs,
        )

        if fig is None:
            fig = make_subplots(
                rows=2,
                cols=2,
                specs=[[{}, {"type": "polar", "rowspan": 2}], [{}, None]],
            )

        for data in fig0["data"]:
            fig.add_trace(data, row=1, col=1)
        for data in fig1["data"]:
            data.showlegend = False
            fig.add_trace(data, row=2, col=1)
        for data in fig2["data"]:
            data.showlegend = False
            fig.add_trace(data, row=1, col=2)

        fig.update_xaxes(fig0.layout.xaxis, row=1, col=1)
        fig.update_yaxes(fig0.layout.yaxis, row=1, col=1)
        fig.update_xaxes(fig1.layout.xaxis, row=2, col=1)
        fig.update_yaxes(fig1.layout.yaxis, row=2, col=1)
        fig.update_layout(
            polar=dict(
                radialaxis=fig2.layout.polar.radialaxis,
                angularaxis=fig2.layout.polar.angularaxis,
            ),
            **fig_kwargs,
        )

        return fig


class ForcedResponseResults(Results):
    """Class used to store results and provide plots for Forced Response analysis.

    Parameters
    ----------
    rotor : ross.Rotor object
        The Rotor object
    force_resp : array
        Array with the forced response (displacement) for each node for each frequency.
    velc_resp : array
        Array with the forced response (velocity) for each node for each frequency.
    accl_resp : array
        Array with the forced response (acceleration) for each node for each frequency.
    speed_range : array
        Array with the frequencies.
    unbalance : array, optional
        Array with the unbalance data (node, magnitude and phase) to be plotted
        with deflected shape. This argument is set only if running an unbalance
        response analysis.
        Default is None.

    Returns
    -------
    subplots : Plotly graph_objects.make_subplots()
        Plotly figure with Amplitude vs Frequency and Phase vs Frequency plots.
    """

    def __init__(
        self, rotor, forced_resp, velc_resp, accl_resp, speed_range, unbalance=None
    ):
        self.rotor = rotor
        self.forced_resp = forced_resp
        self.velc_resp = velc_resp
        self.accl_resp = accl_resp
        self.speed_range = speed_range
        self.unbalance = unbalance

        self.default_units = {
            "[length]": ["m", "forced_resp"],
            "[length] / [time]": ["m/s", "velc_resp"],
            "[length] / [time] ** 2": ["m/s**2", "accl_resp"],
        }

    def data_magnitude(
        self,
        probe,
        probe_units="rad",
        frequency_units="rad/s",
        amplitude_units="m",
    ):
        """Return the forced response (magnitude) in DataFrame format.

        Parameters
        ----------
        probe : list
            List with rs.Probe objects.
        probe_units : str, option
            Units for probe orientation.
            Default is "rad".
        frequency_units : str, optional
            Units for the frequency range.
            Default is "rad/s"
        amplitude_units : str, optional
            Units for the response magnitude.
            Acceptable units dimensionality are:

            '[length]' - Displays the displacement;

            '[speed]' - Displays the velocity;

            '[acceleration]' - Displays the acceleration.

            Default is "m" 0 to peak.
            To use peak to peak use '<unit> pkpk' (e.g. 'm pkpk')

        Returns
        -------
        df : pd.DataFrame
            DataFrame storing magnitude data arrays. The columns are set based on the
            probe's tag.
        """
        frequency_range = Q_(self.speed_range, "rad/s").to(frequency_units).m

        unit_type = str(Q_(1, amplitude_units).dimensionality)
        try:
            base_unit = self.default_units[unit_type][0]
            response = getattr(self, self.default_units[unit_type][1])
        except KeyError:
            raise ValueError(
                "Not supported unit. Dimensionality options are '[length]', '[speed]', '[acceleration]'"
            )

        data = {}
        data["frequency"] = frequency_range

        for i, p in enumerate(probe):
            try:
                node = p.node
                angle = p.angle
                probe_tag = p.tag or p.get_label(i + 1)
                if p.direction == "axial":
                    continue
            except AttributeError:
                node = p[0]
                warn(
                    "The use of tuples in the probe argument is deprecated. Use the Probe class instead.",
                    DeprecationWarning,
                )
                try:
                    angle = Q_(p[1], probe_units).to("rad").m
                except TypeError:
                    angle = p[1]
                try:
                    probe_tag = p[2]
                except IndexError:
                    probe_tag = f"Probe {i + 1} - Node {p[0]}"

            amplitude = []
            for speed_idx in range(len(self.speed_range)):
                if node not in self.rotor.link_nodes:
                    ru_e, rv_e = response[:, speed_idx][
                        self.rotor.number_dof * node : self.rotor.number_dof * node + 2
                    ]
                    orbit = Orbit(
                        node=node,
                        node_pos=self.rotor.nodes_pos[node],
                        ru_e=ru_e,
                        rv_e=rv_e,
                    )
                    amp, phase = orbit.calculate_amplitude(angle=angle)

                else:
                    position_in_link = node - len(self.rotor.nodes_pos)
                    start_index = len(self.rotor.nodes_pos) * self.rotor.number_dof + (
                        position_in_link * 3
                    )
                    ru_e, rv_e = response[:, speed_idx][start_index : start_index + 2]

                    orbit = Orbit(
                        node=None,
                        node_pos=None,
                        ru_e=ru_e,
                        rv_e=rv_e,
                    )

                    amp, phase = orbit.calculate_amplitude(angle=angle)

                amplitude.append(amp)
            data[probe_tag] = Q_(amplitude, base_unit).to(amplitude_units).m

        df = pd.DataFrame(data)

        return df

    def data_phase(
        self,
        probe,
        probe_units="rad",
        frequency_units="rad/s",
        amplitude_units="m",
        phase_units="rad",
    ):
        """Return the forced response (phase) in DataFrame format.

        Parameters
        ----------
        probe : list
            List with rs.Probe objects.
        probe_units : str, option
            Units for probe orientation.
            Default is "rad".
        frequency_units : str, optional
            Units for the x axis.
            Default is "rad/s"
        amplitude_units : str, optional
            Units for the response magnitude.
            Acceptable units dimensionality are:

            '[length]' - Displays the displacement;

            '[speed]' - Displays the velocity;

            '[acceleration]' - Displays the acceleration.

            Default is "m" 0 to peak.
            To use peak to peak use '<unit> pkpk' (e.g. 'm pkpk')
        phase_units : str, optional
            Units for the x axis.
            Default is "rad"

        Returns
        -------
        df : pd.DataFrame
            DataFrame storing phase data arrays. They columns are set based on the
            probe's tag.
        """
        frequency_range = Q_(self.speed_range, "rad/s").to(frequency_units).m

        unit_type = str(Q_(1, amplitude_units).dimensionality)
        try:
            base_unit = self.default_units[unit_type][0]
            response = getattr(self, self.default_units[unit_type][1])
        except KeyError:
            raise ValueError(
                "Not supported unit. Dimensionality options are '[length]', '[speed]', '[acceleration]'"
            )

        data = {}
        data["frequency"] = frequency_range

        for i, p in enumerate(probe):
            try:
                node = p.node
                angle = p.angle
                probe_tag = p.tag or p.get_label(i + 1)
                if p.direction == "axial":
                    continue
            except AttributeError:
                node = p[0]
                warn(
                    "The use of tuples in the probe argument is deprecated. Use the Probe class instead.",
                    DeprecationWarning,
                )
                try:
                    angle = Q_(p[1], probe_units).to("rad").m
                except TypeError:
                    angle = p[1]
                try:
                    probe_tag = p[2]
                except IndexError:
                    probe_tag = f"Probe {i + 1} - Node {p[0]}"

            phase_values = []
            for speed_idx in range(len(self.speed_range)):
                if node not in self.rotor.link_nodes:
                    ru_e, rv_e = response[:, speed_idx][
                        self.rotor.number_dof * node : self.rotor.number_dof * node + 2
                    ]
                    orbit = Orbit(
                        node=node,
                        node_pos=self.rotor.nodes_pos[node],
                        ru_e=ru_e,
                        rv_e=rv_e,
                    )

                    amp, phase = orbit.calculate_amplitude(angle=angle)

                else:
                    position_in_link = node - len(self.rotor.nodes_pos)
                    start_index = len(self.rotor.nodes_pos) * self.rotor.number_dof + (
                        position_in_link * 3
                    )
                    ru_e, rv_e = response[:, speed_idx][start_index : start_index + 2]

                    orbit = Orbit(
                        node=None,
                        node_pos=None,
                        ru_e=ru_e,
                        rv_e=rv_e,
                    )

                    amp, phase = orbit.calculate_amplitude(angle=angle)

                phase_values.append(phase)

            data[probe_tag] = Q_(phase_values, "rad").to(phase_units).m
        df = pd.DataFrame(data)

        return df

    def plot_magnitude(
        self,
        probe,
        probe_units="rad",
        frequency_units="rad/s",
        amplitude_units="m",
        fig=None,
        **kwargs,
    ):
        """Plot forced response (magnitude) using Plotly.

        Parameters
        ----------
        probe : list
            List with rs.Probe objects.
        probe_units : str, optional
            Units for probe orientation.
            Default is "rad".
        frequency_units : str, optional
            Units for the x axis.
            Default is "rad/s"
        amplitude_units : str, optional
            Units for the response magnitude.
            Acceptable units dimensionality are:

            '[length]' - Displays the displacement;

            '[speed]' - Displays the velocity;

            '[acceleration]' - Displays the acceleration.

            Default is "m" 0 to peak.
            To use peak to peak use '<unit> pkpk' (e.g. 'm pkpk')
        fig : Plotly graph_objects.Figure()
            The figure object with the plot.
        kwargs : optional
            Additional key word arguments can be passed to change the plot layout only
            (e.g. width=1000, height=800, ...).
            *See Plotly Python Figure Reference for more information.

        Returns
        -------
        fig : Plotly graph_objects.Figure()
            The figure object with the plot.
        """
        df = self.data_magnitude(probe, probe_units, frequency_units, amplitude_units)

        if fig is None:
            fig = go.Figure()

        for i, column in enumerate(df.columns[1:]):
            fig.add_trace(
                go.Scatter(
                    x=df["frequency"],
                    y=df[column],
                    mode="lines",
                    line=dict(color=list(tableau_colors)[i]),
                    name=column,
                    legendgroup=column,
                    showlegend=True,
                    hovertemplate=f"Frequency ({frequency_units}): %{{x:.2f}}<br>Amplitude ({amplitude_units}): %{{y:.2e}}",
                )
            )

        fig.update_xaxes(
            title_text=f"Frequency ({frequency_units})",
            range=[np.min(df["frequency"]), np.max(df["frequency"])],
        )
        fig.update_yaxes(
            title_text=f"Amplitude ({amplitude_units})", exponentformat="power"
        )
        fig.update_layout(**kwargs)

        return fig

    def plot_phase(
        self,
        probe,
        probe_units="rad",
        frequency_units="rad/s",
        amplitude_units="m",
        phase_units="rad",
        fig=None,
        **kwargs,
    ):
        """Plot forced response (phase) using Plotly.

        Parameters
        ----------
        probe : list
            List with rs.Probe objects.
        probe_units : str, optional
            Units for probe orientation.
            Default is "rad".
        frequency_units : str, optional
            Units for the x axis.
            Default is "rad/s"
        amplitude_units : str, optional
            Units for the response magnitude.
            Acceptable units dimensionality are:

            '[length]' - Displays the displacement;

            '[speed]' - Displays the velocity;

            '[acceleration]' - Displays the acceleration.

            Default is "m" 0 to peak.
            To use peak to peak use '<unit> pkpk' (e.g. 'm pkpk')
        phase_units : str, optional
            Units for the x axis.
            Default is "rad"
        fig : Plotly graph_objects.Figure()
            The figure object with the plot.
        kwargs : optional
            Additional key word arguments can be passed to change the plot layout only
            (e.g. width=1000, height=800, ...).
            *See Plotly Python Figure Reference for more information.

        Returns
        -------
        fig : Plotly graph_objects.Figure()
            The figure object with the plot.
        """
        df = self.data_phase(
            probe, probe_units, frequency_units, amplitude_units, phase_units
        )

        if fig is None:
            fig = go.Figure()

        for i, column in enumerate(df.columns[1:]):
            fig.add_trace(
                go.Scatter(
                    x=df["frequency"],
                    y=df[column],
                    mode="lines",
                    line=dict(color=list(tableau_colors)[i]),
                    name=column,
                    legendgroup=column,
                    showlegend=True,
                    hovertemplate=f"Frequency ({frequency_units}): %{{x:.2f}}<br>Phase ({phase_units}): %{{y:.2e}}",
                )
            )

        fig.update_xaxes(
            title_text=f"Frequency ({frequency_units})",
            range=[np.min(df["frequency"]), np.max(df["frequency"])],
        )
        fig.update_yaxes(title_text=f"Phase ({phase_units})")
        fig.update_layout(**kwargs)

        return fig

    def plot_bode(
        self,
        probe,
        probe_units="rad",
        frequency_units="rad/s",
        amplitude_units="m",
        phase_units="rad",
        mag_kwargs=None,
        phase_kwargs=None,
    ):
        """Plot bode of the forced response using Plotly.

        Parameters
        ----------
        probe : list
            List with rs.Probe objects.
        probe_units : str, optional
            Units for probe orientation.
            Default is "rad".
        frequency_units : str, optional
            Units for the x axis.
            Default is "rad/s"
        amplitude_units : str, optional
            Units for the response magnitude.
            Acceptable units dimensionality are:

            '[length]' - Displays the displacement;

            '[speed]' - Displays the velocity;

            '[acceleration]' - Displays the acceleration.

            Default is "m" 0 to peak.
            To use peak to peak use '<unit> pkpk' (e.g. 'm pkpk')
        phase_units : str, optional
            Units for the x axis.
            Default is "rad"
        mag_kwargs : optional
            Additional key word arguments can be passed to change the magnitude plot
            layout only (e.g. width=1000, height=800, ...).
            *See Plotly Python Figure Reference for more information.
        phase_kwargs : optional
            Additional key word arguments can be passed to change the phase plot
            layout only (e.g. width=1000, height=800, ...).
            *See Plotly Python Figure Reference for more information.

        Returns
        -------
        bode : Plotly graph_objects.Figure()
            The figure object with the bode plot.
        """

        mag_kwargs = {} if mag_kwargs is None else copy.copy(mag_kwargs)
        phase_kwargs = {} if phase_kwargs is None else copy.copy(phase_kwargs)

        fig0 = self.plot_magnitude(
            probe, probe_units, frequency_units, amplitude_units, **mag_kwargs
        )
        fig1 = self.plot_phase(
            probe,
            probe_units,
            frequency_units,
            amplitude_units,
            phase_units,
            **phase_kwargs,
        )

        bode = make_subplots(
            rows=2,
            cols=1,
            shared_xaxes=True,
            vertical_spacing=0.02,
        )

        for data in fig0["data"]:
            data.showlegend = False
            bode.add_trace(data, row=1, col=1)
        for data in fig1["data"]:
            data.showlegend = False
            bode.add_trace(data, row=2, col=1)

        bode.update_yaxes(fig0.layout.yaxis, row=1, col=1)
        bode.update_xaxes(fig1.layout.xaxis, row=2, col=1)
        bode.update_yaxes(fig1.layout.yaxis, row=2, col=1)

        return bode

    def plot_polar_bode(
        self,
        probe,
        probe_units="rad",
        frequency_units="rad/s",
        amplitude_units="m",
        phase_units="rad",
        fig=None,
        **kwargs,
    ):
        """Plot polar forced response using Plotly.

        Parameters
        ----------
        probe : list
            List with rs.Probe objects.
        probe_units : str, optional
            Units for probe orientation.
            Default is "rad".
        frequency_units : str, optional
            Units for the x axis.
            Default is "rad/s"
        amplitude_units : str, optional
            Units for the response magnitude.
            Acceptable units dimensionality are:

            '[length]' - Displays the displacement;

            '[speed]' - Displays the velocity;

            '[acceleration]' - Displays the acceleration.

            Default is "m" 0 to peak.
            To use peak to peak use '<unit> pkpk' (e.g. 'm pkpk')
        phase_units : str, optional
            Units for the x axis.
            Default is "rad"
        fig : Plotly graph_objects.Figure()
            The figure object with the plot.
        kwargs : optional
            Additional key word arguments can be passed to change the plot layout only
            (e.g. width=1000, height=800, ...).
            *See Plotly Python Figure Reference for more information.

        Returns
        -------
        fig : Plotly graph_objects.Figure()
            The figure object with the plot.
        """
        df_m = self.data_magnitude(probe, probe_units, frequency_units, amplitude_units)
        df_p = self.data_phase(
            probe, probe_units, frequency_units, amplitude_units, phase_units
        )

        if fig is None:
            fig = go.Figure()

        if phase_units in ["rad", "radian", "radians"]:
            polar_theta_unit = "radians"
        elif phase_units in ["degree", "degrees", "deg"]:
            polar_theta_unit = "degrees"

        for i, column in enumerate(df_m.columns[1:]):
            fig.add_trace(
                go.Scatterpolar(
                    r=df_m[column],
                    theta=df_p[column],
                    customdata=df_m["frequency"],
                    thetaunit=polar_theta_unit,
                    mode="lines+markers",
                    marker=dict(color=list(tableau_colors)[i]),
                    line=dict(color=list(tableau_colors)[i]),
                    name=column,
                    legendgroup=column,
                    showlegend=True,
                    hovertemplate=f"Amplitude ({amplitude_units}): %{{r:.2e}}<br>Phase: %{{theta:.2f}}<br>Frequency ({frequency_units}): %{{customdata:.2f}}",
                )
            )

        fig.update_layout(
            polar=dict(
                radialaxis=dict(
                    title=dict(text=f"Amplitude ({amplitude_units})"),
                    exponentformat="power",
                ),
                angularaxis=dict(thetaunit=polar_theta_unit),
            ),
            **kwargs,
        )

        return fig

    def plot(
        self,
        probe,
        probe_units="rad",
        frequency_units="rad/s",
        amplitude_units="m",
        phase_units="rad",
        mag_kwargs=None,
        phase_kwargs=None,
        polar_kwargs=None,
        subplot_kwargs=None,
    ):
        """Plot forced response.

        This method returns a subplot with:
            - Frequency vs Amplitude;
            - Frequency vs Phase Angle;
            - Polar plot Amplitude vs Phase Angle;

        Parameters
        ----------
        probe : list
            List with rs.Probe objects.
        probe_units : str, optional
            Units for probe orientation.
            Default is "rad".
        frequency_units : str, optional
            Frequency units.
            Default is "rad/s"
        amplitude_units : str, optional
            Units for the response magnitude.
            Acceptable units dimensionality are:

            '[length]' - Displays the displacement;

            '[speed]' - Displays the velocity;

            '[acceleration]' - Displays the acceleration.

            Default is "m" 0 to peak.
            To use peak to peak use '<unit> pkpk' (e.g. 'm pkpk')
        phase_units : str, optional
            Phase units.
            Default is "rad"
        mag_kwargs : optional
            Additional key word arguments can be passed to change the magnitude plot
            layout only (e.g. width=1000, height=800, ...).
            *See Plotly Python Figure Reference for more information.
        phase_kwargs : optional
            Additional key word arguments can be passed to change the phase plot
            layout only (e.g. width=1000, height=800, ...).
            *See Plotly Python Figure Reference for more information.
        polar_kwargs : optional
            Additional key word arguments can be passed to change the polar plot
            layout only (e.g. width=1000, height=800, ...).
            *See Plotly Python Figure Reference for more information.
        subplot_kwargs : optional
            Additional key word arguments can be passed to change the plot layout only
            (e.g. width=1000, height=800, ...). This kwargs override "mag_kwargs" and
            "phase_kwargs" dictionaries.
            *See Plotly Python Figure Reference for more information.

        Returns
        -------
        subplots : Plotly graph_objects.make_subplots()
            Plotly figure with Amplitude vs Frequency and Phase vs Frequency and
            polar Amplitude vs Phase plots.
        """
        polar_kwargs = {} if polar_kwargs is None else copy.copy(polar_kwargs)
        subplot_kwargs = {} if subplot_kwargs is None else copy.copy(subplot_kwargs)

        # fmt: off
        fig0 = self.plot_bode(
            probe, probe_units, frequency_units, amplitude_units, phase_units, mag_kwargs, phase_kwargs
        )
        fig1 = self.plot_polar_bode(
            probe, probe_units, frequency_units, amplitude_units, phase_units, **polar_kwargs
        )
        # fmt: on

        subplots = make_subplots(
            rows=2,
            cols=2,
            specs=[[{}, {"type": "polar", "rowspan": 2}], [{}, None]],
            shared_xaxes=True,
            vertical_spacing=0.02,
        )

        for data in fig0["data"]:
            data.showlegend = False
            row = 1
            if "2" in data.yaxis:
                row = 2

            subplots.add_trace(data, row=row, col=1)

        for data in fig1["data"]:
            subplots.add_trace(data, row=1, col=2)

        xaxes_layout = fig0.layout.xaxis2
        xaxes_layout["domain"] = [0, 0.45]

        subplots.update_yaxes(fig0.layout.yaxis, row=1, col=1)
        subplots.update_yaxes(fig0.layout.yaxis2, row=2, col=1)
        subplots.update_xaxes(xaxes_layout, row=2, col=1)
        subplots.update_layout(
            polar=dict(
                radialaxis=fig1.layout.polar.radialaxis,
                angularaxis=fig1.layout.polar.angularaxis,
            ),
            **subplot_kwargs,
        )

        return subplots

    def _calculate_major_axis_per_node(self, node, angle, amplitude_units="m"):
        """Calculate the major axis for a node for each frequency.

        Parameters
        ----------
        node : float
            A node from the rotor model.
        angle : float, str
            The orientation angle of the axis.
            Options are:

            float : angle in rad capture the response in a probe orientation;

            str : "major" to capture the response for the major axis;

            str : "minor" to capture the response for the minor axis.

        amplitude_units : str, optional
            Units for the response magnitude.
            Acceptable units dimensionality are:

            '[length]' - Displays the displacement;

            '[speed]' - Displays the velocity;

            '[acceleration]' - Displays the acceleration.

            Default is "m" 0 to peak.
            To use peak to peak use '<unit> pkpk' (e.g. 'm pkpk')

        Returns
        -------
        major_axis_vector : np.ndarray
            major_axis_vector[0, :] = forward vector
            major_axis_vector[1, :] = backward vector
            major_axis_vector[2, :] = axis angle
            major_axis_vector[3, :] = axis vector response for the input angle
            major_axis_vector[4, :] = phase response for the input angle
        """
        ndof = self.rotor.number_dof
        nodes = self.rotor.nodes
        link_nodes = self.rotor.link_nodes

        unit_type = str(Q_(1, amplitude_units).dimensionality)
        try:
            response = self.__dict__[self.default_units[unit_type][1]]
        except KeyError:
            raise ValueError(
                "Not supported unit. Dimensionality options are '[length]', '[speed]', '[acceleration]'"
            )

        major_axis_vector = np.zeros((5, len(self.speed_range)), dtype=complex)

        fix_dof = (node - nodes[-1] - 1) * ndof // 2 if node in link_nodes else 0
        dofx = ndof * node - fix_dof
        dofy = ndof * node + 1 - fix_dof

        # Relative angle between probes (90°)
        Rel_ang = np.exp(1j * np.pi / 2)

        for i, f in enumerate(self.speed_range):
            # Foward and Backward vectors
            fow = response[dofx, i] / 2 + Rel_ang * response[dofy, i] / 2
            back = (
                np.conj(response[dofx, i]) / 2
                + Rel_ang * np.conj(response[dofy, i]) / 2
            )

            ang_fow = np.angle(fow)
            if ang_fow < 0:
                ang_fow += 2 * np.pi

            ang_back = np.angle(back)
            if ang_back < 0:
                ang_back += 2 * np.pi

            if angle == "major":
                # Major axis angle
                axis_angle = (ang_back - ang_fow) / 2
                if axis_angle > np.pi:
                    axis_angle -= np.pi

            elif angle == "minor":
                # Minor axis angle
                axis_angle = (ang_back - ang_fow + np.pi) / 2
                if axis_angle > np.pi:
                    axis_angle -= np.pi

            else:
                axis_angle = angle

            major_axis_vector[0, i] = fow
            major_axis_vector[1, i] = back
            major_axis_vector[2, i] = axis_angle
            major_axis_vector[3, i] = np.abs(
                fow * np.exp(1j * axis_angle) + back * np.exp(-1j * axis_angle)
            )
            major_axis_vector[4, i] = np.angle(
                fow * np.exp(1j * axis_angle) + back * np.exp(-1j * axis_angle)
            )

        return major_axis_vector

    def _calculate_major_axis_per_speed(self, speed, amplitude_units="m"):
        """Calculate the major axis for each nodal orbit.

        Parameters
        ----------
        speed : float
            The rotor rotation speed. Must be an element from the speed_range argument
            passed to the class (rad/s).
        amplitude_units : str, optional
            Units for the response magnitude.
            Acceptable units dimensionality are:

            '[length]' - Displays the displacement;

            '[speed]' - Displays the velocity;

            '[acceleration]' - Displays the acceleration.

            Default is "m" 0 to peak.
            To use peak to peak use '<unit> pkpk' (e.g. 'm pkpk')

        Returns
        -------
        major_axis_vector : np.ndarray
            major_axis_vector[0, :] = forward vector
            major_axis_vector[1, :] = backward vector
            major_axis_vector[2, :] = major axis angle
            major_axis_vector[3, :] = major axis vector for the maximum major axis angle
            major_axis_vector[4, :] = absolute values for major axes vectors
        """
        nodes = self.rotor.nodes
        ndof = self.rotor.number_dof

        major_axis_vector = np.zeros((5, len(nodes)), dtype=complex)
        idx = np.where(np.isclose(self.speed_range, speed, atol=1e-6))[0][0]

        unit_type = str(Q_(1, amplitude_units).dimensionality)
        try:
            response = self.__dict__[self.default_units[unit_type][1]]
        except KeyError:
            raise ValueError(
                "Not supported unit. Dimensionality options are '[length]', '[speed]', '[acceleration]'"
            )

        for i, n in enumerate(nodes):
            dofx = ndof * n
            dofy = ndof * n + 1

            # Relative angle between probes (90°)
            Rel_ang = np.exp(1j * np.pi / 2)

            # Foward and Backward vectors
            fow = response[dofx, idx] / 2 + Rel_ang * response[dofy, idx] / 2
            back = (
                np.conj(response[dofx, idx]) / 2
                + Rel_ang * np.conj(response[dofy, idx]) / 2
            )

            ang_fow = np.angle(fow)
            if ang_fow < 0:
                ang_fow += 2 * np.pi

            ang_back = np.angle(back)
            if ang_back < 0:
                ang_back += 2 * np.pi

            # Major axis angles
            ang_maj_ax = (ang_back - ang_fow) / 2

            # Adjusting points to the same quadrant
            if ang_maj_ax > np.pi:
                ang_maj_ax -= np.pi

            major_axis_vector[0, i] = fow
            major_axis_vector[1, i] = back
            major_axis_vector[2, i] = ang_maj_ax

        max_major_axis_angle = np.max(major_axis_vector[2])

        # fmt: off
        major_axis_vector[3] = (
            major_axis_vector[0] * np.exp(1j * max_major_axis_angle) +
            major_axis_vector[1] * np.exp(-1j * max_major_axis_angle)
        )
        major_axis_vector[4] = np.abs(
            major_axis_vector[0] * np.exp(1j * major_axis_vector[2]) +
            major_axis_vector[1] * np.exp(-1j * major_axis_vector[2])
        )
        # fmt: on

        return major_axis_vector

    def _calculate_bending_moment(self, speed):
        """Calculate the bending moment in X and Y directions.

        This method calculate forces and moments on nodal positions for a deflected
        shape configuration.

        Parameters
        ----------
        speed : float
            The rotor rotation speed. Must be an element from the speed_range argument
            passed to the class (rad/s).

        Returns
        -------
        Mx : array
            Bending Moment on X directon.
        My : array
            Bending Moment on Y directon.
        """
        idx = np.where(np.isclose(self.speed_range, speed, atol=1e-6))[0][0]
        mag = np.abs(self.forced_resp[:, idx])
        phase = np.angle(self.forced_resp[:, idx])
        num_dof = self.rotor.number_dof
        nodes = self.rotor.nodes

        Mx = np.zeros_like(nodes, dtype=np.float64)
        My = np.zeros_like(nodes, dtype=np.float64)
        mag = mag * np.cos(-phase)

        # fmt: off
        for i, el in enumerate(self.rotor.shaft_elements):
            x = (-el.material.E * el.Ie / el.L ** 2) * np.array([
                [-6, +6, -4 * el.L, -2 * el.L],
                [+6, -6, +2 * el.L, +4 * el.L],
            ])
            response_x = np.array([
                [mag[num_dof * el.n_l + 0]],
                [mag[num_dof * el.n_r + 0]],
                [mag[num_dof * el.n_l + int(num_dof / 2) + 1]],
                [mag[num_dof * el.n_r + int(num_dof / 2) + 1]],
            ])

            Mx[[el.n_l, el.n_r]] += (x @ response_x).flatten()

            y = (-el.material.E * el.Ie / el.L ** 2) * np.array([
                [-6, +6, +4 * el.L, +2 * el.L],
                [+6, -6, -2 * el.L, -4 * el.L],
            ])
            response_y = np.array([
                [mag[num_dof * el.n_l + 1]],
                [mag[num_dof * el.n_r + 1]],
                [mag[num_dof * el.n_l + int(num_dof / 2) + 0]],
                [mag[num_dof * el.n_r + int(num_dof / 2) + 0]],
            ])
            My[[el.n_l, el.n_r]] += (y @ response_y).flatten()
        # fmt: on

        return Mx, My

    @check_units
    def plot_deflected_shape_2d(
        self,
        speed,
        amplitude_units="m",
        phase_units="rad",
        rotor_length_units="m",
        fig=None,
        **kwargs,
    ):
        """Plot the 2D deflected shape diagram.

        Parameters
        ----------
        speed : float, pint.Quantity
            The rotor rotation speed. Must be an element from the speed_range argument
            passed to the class.
            Default unit is rad/s.
        amplitude_units : str, optional
            Units for the response magnitude.
            Acceptable units dimensionality are:

            '[length]' - Displays the displacement;

            '[speed]' - Displays the velocity;

            '[acceleration]' - Displays the acceleration.

            Default is "m" 0 to peak.
            To use peak to peak use '<unit> pkpk' (e.g. 'm pkpk')
        phase_units : str, optional
            Phase units.
            Default is "rad"
        rotor_length_units : str, optional
            Displacement units.
            Default is 'm'.
        fig : Plotly graph_objects.Figure()
            The figure object with the plot.
        kwargs : optional
            Additional key word arguments can be passed to change the deflected shape
            plot layout only (e.g. width=1000, height=800, ...).
            *See Plotly Python Figure Reference for more information.

        Returns
        -------
        fig : Plotly graph_objects.Figure()
            The figure object with the plot.
        """
        if not any(np.isclose(self.speed_range, speed, atol=1e-6)):
            raise ValueError("No data available for this speed value.")

        unit_type = str(Q_(1, amplitude_units).dimensionality)
        try:
            base_unit = self.default_units[unit_type][0]
        except KeyError:
            raise ValueError(
                "Not supported unit. Dimensionality options are '[length]', '[speed]', '[acceleration]'"
            )

        # get response with the right displacement units and speed
        response = self.__dict__[self.default_units[unit_type][1]]
        idx = np.where(np.isclose(self.speed_range, speed, atol=1e-6))[0][0]
        response = Q_(response[:, idx], base_unit).to(amplitude_units).m

        shape = Shape(
            vector=response,
            nodes=self.rotor.nodes,
            nodes_pos=self.rotor.nodes_pos,
            shaft_elements_length=self.rotor.shaft_elements_length,
            number_dof=self.rotor.number_dof,
        )

        if fig is None:
            fig = go.Figure()
        fig = shape.plot_2d(
            phase_units=phase_units, length_units=rotor_length_units, fig=fig
        )

        # customize hovertemplate
        fig.update_traces(
            selector=dict(name="major"),
            hovertemplate=(
                f"Amplitude ({amplitude_units}): %{{y:.2e}}<br>"
                + f"Phase ({phase_units}): %{{customdata:.2f}}<br>"
                + f"Nodal Position ({rotor_length_units}): %{{x:.2f}}"
            ),
        )
        fig.update_yaxes(
            title_text=f"Major Axis Amplitude ({amplitude_units})",
        )
        fig.update_layout(**kwargs)

        return fig

    def plot_deflected_shape_3d(
        self,
        speed,
        amplitude_units="m",
        phase_units="rad",
        rotor_length_units="m",
        fig=None,
        **kwargs,
    ):
        """Plot the 3D deflected shape diagram.

        Parameters
        ----------
        speed : float
            The rotor rotation speed. Must be an element from the speed_range argument
            passed to the class (rad/s).
        amplitude_units : str, optional
            Units for the response magnitude.
            Acceptable units dimensionality are:

            '[length]' - Displays the displacement;

            '[speed]' - Displays the velocity;

            '[acceleration]' - Displays the acceleration.

            Default is "m" 0 to peak.
            To use peak to peak use '<unit> pkpk' (e.g. 'm pkpk')
        phase_units : str, optional
            Phase units.
            Default is "rad"
        rotor_length_units : str, optional
            Rotor Length units.
            Default is 'm'.
        fig : Plotly graph_objects.Figure()
            The figure object with the plot.
        kwargs : optional
            Additional key word arguments can be passed to change the deflected shape
            plot layout only (e.g. width=1000, height=800, ...).
            *See Plotly Python Figure Reference for more information.

        Returns
        -------
        fig : Plotly graph_objects.Figure()
            The figure object with the plot.
        """
        if not any(np.isclose(self.speed_range, speed, atol=1e-6)):
            raise ValueError("No data available for this speed value.")

        unit_type = str(Q_(1, amplitude_units).dimensionality)
        try:
            base_unit = self.default_units[unit_type][0]
        except KeyError:
            raise ValueError(
                "Not supported unit. Dimensionality options are '[length]', '[speed]', '[acceleration]'"
            )

        if not any(np.isclose(self.speed_range, speed, atol=1e-6)):
            raise ValueError("No data available for this speed value.")

        unit_type = str(Q_(1, amplitude_units).dimensionality)
        try:
            base_unit = self.default_units[unit_type][0]
        except KeyError:
            raise ValueError(
                "Not supported unit. Dimensionality options are '[length]', '[speed]', '[acceleration]'"
            )

        # get response with the right displacement units and speed
        response = self.__dict__[self.default_units[unit_type][1]]
        idx = np.where(np.isclose(self.speed_range, speed, atol=1e-6))[0][0]
        response = Q_(response[:, idx], base_unit).to(amplitude_units).m
        unbalance = self.unbalance

        shape = Shape(
            vector=response,
            nodes=self.rotor.nodes,
            nodes_pos=self.rotor.nodes_pos,
            shaft_elements_length=self.rotor.shaft_elements_length,
            number_dof=self.rotor.number_dof,
        )

        if fig is None:
            fig = go.Figure()

        fig = shape.plot_3d(
            phase_units=phase_units, length_units=rotor_length_units, fig=fig
        )

        # plot unbalance markers
        for i, n, amplitude, phase in zip(
            range(unbalance.shape[1]), unbalance[0], unbalance[1], unbalance[2]
        ):
            # scale unbalance marker to half the maximum major axis
            n = int(n)
            scaled_amplitude = np.max(shape.major_axis) / 2
            x = scaled_amplitude * np.cos(phase)
            y = scaled_amplitude * np.sin(phase)
            z_pos = Q_(shape.nodes_pos[n], "m").to(rotor_length_units).m

            fig.add_trace(
                go.Scatter3d(
                    x=[z_pos, z_pos],
                    y=[0, Q_(x, "m").to(amplitude_units).m],
                    z=[0, Q_(y, "m").to(amplitude_units).m],
                    mode="lines",
                    line=dict(color=tableau_colors["red"]),
                    legendgroup="Unbalance",
                    hoverinfo="none",
                    showlegend=False,
                )
            )
            fig.add_trace(
                go.Scatter3d(
                    x=[z_pos],
                    y=[Q_(x, "m").to(amplitude_units).m],
                    z=[Q_(y, "m").to(amplitude_units).m],
                    mode="markers",
                    marker=dict(color=tableau_colors["red"], symbol="diamond"),
                    name="Unbalance",
                    legendgroup="Unbalance",
                    showlegend=True if i == 0 else False,
                    hovertemplate=(
                        f"Node: {n}<br>"
                        + f"Magnitude: {amplitude:.2e}<br>"
                        + f"Phase: {phase:.2f}"
                    ),
                )
            )

        # customize hovertemplate
        fig.update_traces(
            selector=dict(name="Major axis"),
            hovertemplate=(
                "Nodal Position: %{x:.2f}<br>"
                + "Major axis: %{customdata[0]:.2e}<br>"
                + "Angle: %{customdata[1]:.2f}"
            ),
        )

        plot_range = Q_(np.max(shape.major_axis) * 1.5, "m").to(amplitude_units).m
        fig.update_layout(
            scene=dict(
                xaxis=dict(
                    title=dict(text=f"Rotor Length ({rotor_length_units})"),
                    autorange="reversed",
                    nticks=5,
                ),
                yaxis=dict(
                    title=dict(text=f"Amplitude x ({amplitude_units})"),
                    range=[-plot_range, plot_range],
                    nticks=5,
                ),
                zaxis=dict(
                    title=dict(text=f"Amplitude y ({amplitude_units})"),
                    range=[-plot_range, plot_range],
                    nticks=5,
                ),
            ),
            **kwargs,
        )

        return fig

    def plot_bending_moment(
        self,
        speed,
        moment_units="N*m",
        rotor_length_units="m",
        fig=None,
        **kwargs,
    ):
        """Plot the bending moment diagram.

        Parameters
        ----------
        speed : float
            The rotor rotation speed. Must be an element from the speed_range argument
            passed to the class (rad/s).
        moment_units : str, optional
            Moment units.
            Default is 'N*m'.
        rotor_length_units : str
            Rotor Length units.
            Default is m.
        fig : Plotly graph_objects.Figure()
            The figure object with the plot.
        kwargs : optional
            Additional key word arguments can be passed to change the deflected shape
            plot layout only (e.g. width=1000, height=800, ...).
            *See Plotly Python Figure Reference for more information.

        Returns
        -------
        fig : Plotly graph_objects.Figure()
            The figure object with the plot.
        """
        if not any(np.isclose(self.speed_range, speed, atol=1e-6)):
            raise ValueError("No data available for this speed value.")

        Mx, My = self._calculate_bending_moment(speed=speed)
        Mx = Q_(Mx, "N*m").to(moment_units).m
        My = Q_(My, "N*m").to(moment_units).m
        Mr = np.sqrt(Mx**2 + My**2)

        nodes_pos = Q_(self.rotor.nodes_pos, "m").to(rotor_length_units).m

        if fig is None:
            fig = go.Figure()
        fig.add_trace(
            go.Scatter(
                x=nodes_pos,
                y=Mx,
                mode="lines",
                name=f"Bending Moment (X dir.) ({moment_units})",
                legendgroup="Mx",
                showlegend=True,
                hovertemplate=f"Nodal Position: %{{x:.2f}}<br>Mx ({moment_units}): %{{y:.2e}}",
            )
        )
        fig.add_trace(
            go.Scatter(
                x=nodes_pos,
                y=My,
                mode="lines",
                name=f"Bending Moment (Y dir.) ({moment_units})",
                legendgroup="My",
                showlegend=True,
                hovertemplate=f"Nodal Position: %{{x:.2f}}<br>My ({moment_units}): %{{y:.2e}}",
            )
        )
        fig.add_trace(
            go.Scatter(
                x=nodes_pos,
                y=Mr,
                mode="lines",
                name=f"Bending Moment (abs) ({moment_units})",
                legendgroup="Mr",
                showlegend=True,
                hovertemplate=f"Nodal Position: %{{x:.2f}}<br>Mr ({moment_units}): %{{y:.2e}}",
            )
        )

        # plot center line
        fig.add_trace(
            go.Scatter(
                x=nodes_pos,
                y=np.zeros_like(nodes_pos),
                mode="lines",
                line=dict(color="black", dash="dashdot"),
                showlegend=False,
                hoverinfo="none",
            )
        )

        fig.update_xaxes(title_text=f"Rotor Length ({rotor_length_units})")
        fig.update_yaxes(title_text=f"Bending Moment ({moment_units})")
        fig.update_layout(
            legend=dict(
                orientation="h",
                xanchor="center",
                yanchor="bottom",
                x=0.5,
                y=-0.3,
                yref="container",
            ),
            **kwargs,
        )

        return fig

    @check_units
    def plot_deflected_shape(
        self,
        speed,
        frequency_units="rad/s",
        amplitude_units="m",
        phase_units="rad",
        rotor_length_units="m",
        moment_units="N*m",
        shape2d_kwargs=None,
        shape3d_kwargs=None,
        bm_kwargs=None,
        subplot_kwargs=None,
    ):
        """Plot deflected shape diagrams.

        This method returns a subplot with:
            - 3D view deflected shape;
            - 2D view deflected shape - Major Axis;
            - Bending Moment Diagram;

        Parameters
        ----------
        speed : float, pint.Quantity
            The rotor rotation speed. Must be an element from the speed_range argument
            passed to the class (rad/s).
        frequency_units : str, optional
            Frequency units.
            Default is "rad/s"
        amplitude_units : str, optional
            Units for the response magnitude.
            Acceptable units dimensionality are:

            '[length]' - Displays the displacement;

            '[speed]' - Displays the velocity;

            '[acceleration]' - Displays the acceleration.

            Default is "m/N" 0 to peak.
            To use peak to peak use '<unit> pkpk' (e.g. 'm/N pkpk')
        phase_untis : str, optional
            Phase units.
            Default is "rad".
        rotor_length_units : str, optional
            Rotor length units.
            Default is 'm'.
        moment_units : str
            Moment units.
            Default is 'N*m'
        shape2d_kwargs : optional
            Additional key word arguments can be passed to change the 2D deflected shape
            plot layout only (e.g. width=1000, height=800, ...).
            *See Plotly Python Figure Reference for more information.
        shape3d_kwargs : optional
            Additional key word arguments can be passed to change the 3D deflected shape
            plot layout only (e.g. width=1000, height=800, ...).
            *See Plotly Python Figure Reference for more information.
        bm_kwargs : optional
            Additional key word arguments can be passed to change the bending moment
            diagram plot layout only (e.g. width=1000, height=800, ...).
            *See Plotly Python Figure Reference for more information.
        subplot_kwargs : optional
            Additional key word arguments can be passed to change the plot layout only
            (e.g. width=1000, height=800, ...). This kwargs override "mag_kwargs" and
            "phase_kwargs" dictionaries.
            *See Plotly Python Figure Reference for more information.

        Returns
        -------
        subplots : Plotly graph_objects.make_subplots()
            Plotly figure with Amplitude vs Frequency and Phase vs Frequency and
            polar Amplitude vs Phase plots.
        """
        shape2d_kwargs = {} if shape2d_kwargs is None else copy.copy(shape2d_kwargs)
        shape3d_kwargs = {} if shape3d_kwargs is None else copy.copy(shape3d_kwargs)
        bm_kwargs = {} if bm_kwargs is None else copy.copy(bm_kwargs)
        subplot_kwargs = {} if subplot_kwargs is None else copy.copy(subplot_kwargs)
        speed_str = Q_(speed, "rad/s").to(frequency_units).m

        fig0 = self.plot_deflected_shape_2d(
            speed,
            amplitude_units=amplitude_units,
            phase_units=phase_units,
            rotor_length_units=rotor_length_units,
            **shape2d_kwargs,
        )
        fig1 = self.plot_deflected_shape_3d(
            speed,
            amplitude_units=amplitude_units,
            phase_units=phase_units,
            rotor_length_units=rotor_length_units,
            **shape3d_kwargs,
        )
        fig2 = self.plot_bending_moment(
            speed,
            moment_units=moment_units,
            rotor_length_units=rotor_length_units,
            **bm_kwargs,
        )

        subplots = make_subplots(
            rows=2,
            cols=2,
            specs=[[{}, {"type": "scene", "rowspan": 2}], [{}, None]],
            shared_xaxes=True,
            vertical_spacing=0.02,
        )
        for data in fig0["data"]:
            subplots.add_trace(data, row=1, col=1)
        for data in fig1["data"]:
            subplots.add_trace(data, row=1, col=2)
        for data in fig2["data"]:
            subplots.add_trace(data, row=2, col=1)

        subplots.update_yaxes(fig0.layout.yaxis, row=1, col=1)
        subplots.update_xaxes(fig2.layout.xaxis, row=2, col=1)
        subplots.update_yaxes(fig2.layout.yaxis, row=2, col=1)
        subplots.update_layout(
            height=600,
            scene=dict(
                bgcolor=fig1.layout.scene.bgcolor,
                xaxis=fig1.layout.scene.xaxis,
                yaxis=fig1.layout.scene.yaxis,
                zaxis=fig1.layout.scene.zaxis,
                domain=dict(x=[0.47, 1]),
                aspectmode=fig1.layout.scene.aspectmode,
                aspectratio=fig1.layout.scene.aspectratio,
            ),
            title=dict(
                text=f"Deflected Shape<br>Speed = {speed_str} {frequency_units}",
            ),
            legend=dict(
                orientation="h",
                xanchor="center",
                yanchor="bottom",
                x=0.5,
                y=-0.3,
                yref="container",
            ),
            **subplot_kwargs,
        )

        return subplots


class StaticResults(Results):
    """Class used to store results and provide plots for Static Analysis.

    This class plots free-body diagram, deformed shaft, shearing
    force diagram and bending moment diagram.

    Parameters
    ----------
    deformation : array
        shaft displacement in y direction.
    Vx : array
        shearing force array.
    Bm : array
        bending moment array.
    w_shaft : dataframe
        shaft dataframe
    disk_forces : dict
        Indicates the force exerted by each disk.
    bearing_forces : dict
        Relates the static force at each node due to the bearing reaction forces.
    nodes : list
        list of nodes numbers.
    nodes_pos : list
        list of nodes positions.
    Vx_axis : array
        X axis for displaying shearing force and bending moment.

    Returns
    -------
    fig : Plotly graph_objects.Figure()
        Plotly figure with Static Analysis plots depending on which method
        is called.
    """

    def __init__(
        self,
        deformation,
        Vx,
        Bm,
        w_shaft,
        disk_forces,
        bearing_forces,
        nodes,
        nodes_pos,
        Vx_axis,
    ):
        self.deformation = deformation
        self.Vx = Vx
        self.Bm = Bm
        self.w_shaft = w_shaft
        self.disk_forces = disk_forces
        self.bearing_forces = bearing_forces
        self.nodes = nodes
        self.nodes_pos = nodes_pos
        self.Vx_axis = Vx_axis

    def plot_deformation(
        self, deformation_units="m", rotor_length_units="m", fig=None, **kwargs
    ):
        """Plot the shaft static deformation.

        This method plots:
            deformed shaft

        Parameters
        ----------
        deformation_units : str
            Deformation units.
            Default is 'm'.
        rotor_length_units : str
            Rotor Length units.
            Default is 'm'.
        fig : Plotly graph_objects.Figure()
            The figure object with the plot.
        kwargs : optional
            Additional key word arguments can be passed to change the plot layout only
            (e.g. width=1000, height=800, ...).
            *See Plotly Python Figure Reference for more information.

        Returns
        -------
        fig : Plotly graph_objects.Figure()
            The figure object with the plot.
        """
        if fig is None:
            fig = go.Figure()

        shaft_end = self.nodes_pos[-1]
        shaft_end = Q_(shaft_end, "m").to(rotor_length_units).m

        # fig - plot centerline
        fig.add_trace(
            go.Scatter(
                x=[-0.01 * shaft_end, 1.01 * shaft_end],
                y=[0, 0],
                mode="lines",
                line=dict(color="black", dash="dashdot"),
                showlegend=False,
                hoverinfo="none",
            )
        )

        fig.add_trace(
            go.Scatter(
                x=Q_(self.nodes_pos, "m").to(rotor_length_units).m,
                y=Q_(self.deformation, "m").to(deformation_units).m,
                mode="lines",
                line_shape="spline",
                line_smoothing=1.0,
                name=f"Shaft",
                showlegend=True,
                hovertemplate=(
                    f"Rotor Length ({rotor_length_units}): %{{x:.2f}}<br>Displacement ({deformation_units}): %{{y:.2e}}"
                ),
            )
        )

        fig.update_xaxes(title_text=f"Rotor Length ({rotor_length_units})")
        fig.update_yaxes(title_text=f"Deformation ({deformation_units})")
        fig.update_layout(title=dict(text="Static Deformation"), **kwargs)

        return fig

    def plot_free_body_diagram(
        self, force_units="N", rotor_length_units="m", fig=None, **kwargs
    ):
        """Plot the rotor free-body diagram.

        Parameters
        ----------
        force_units : str
            Force units.
            Default is 'N'.
        rotor_length_units : str
            Rotor Length units.
            Default is 'm'.
        subplots : Plotly graph_objects.make_subplots()
            The figure object with the plot.
        kwargs : optional
            Additional key word arguments can be passed to change the plot layout only
            (e.g. plot_bgcolor="white", ...).
            *See Plotly Python make_subplot Reference for more information.

        Returns
        -------
        subplots : Plotly graph_objects.make_subplots()
            The figure object with the plot.
        """
        col = cols = 1
        row = rows = 1
        if fig is None:
            fig = make_subplots(
                rows=rows,
                cols=cols,
                subplot_titles=["Free-Body Diagram"],
            )

        y_start = 5.0
        nodes_pos = self.nodes_pos
        nodes = self.nodes

        fig.add_trace(
            go.Scatter(
                x=Q_(nodes_pos, "m").to(rotor_length_units).m,
                y=np.zeros(len(nodes_pos)),
                mode="lines",
                line=dict(color="black"),
                hoverinfo="none",
                showlegend=False,
            ),
            row=row,
            col=col,
        )
        fig.add_trace(
            go.Scatter(
                x=Q_(nodes_pos, "m").to(rotor_length_units).m,
                y=[y_start] * len(nodes_pos),
                mode="lines",
                line=dict(color="black"),
                hoverinfo="none",
                showlegend=False,
            ),
            row=row,
            col=col,
        )

        # fig - plot arrows indicating shaft weight distribution
        text = "{:.2f}".format(Q_(self.w_shaft, "N").to(force_units).m)
        ini = nodes_pos[0]
        fin = nodes_pos[-1]
        arrows_list = np.arange(ini, 1.01 * fin, (fin - ini) / 5.0)
        for node in arrows_list:
            fig.add_annotation(
                x=Q_(node, "m").to(rotor_length_units).m,
                y=0,
                axref="x{}".format(1),
                ayref="y{}".format(1),
                showarrow=True,
                arrowhead=2,
                arrowsize=1,
                arrowwidth=5,
                arrowcolor="DimGray",
                ax=Q_(node, "m").to(rotor_length_units).m,
                ay=y_start * 1.08,
                row=row,
                col=col,
            )
        fig.add_annotation(
            x=Q_(nodes_pos[0], "m").to(rotor_length_units).m,
            y=y_start,
            xref="x{}".format(1),
            yref="y{}".format(1),
            xshift=125,
            yshift=20,
            text=f"Shaft weight = {text}{force_units}",
            align="right",
            showarrow=False,
        )

        # plot bearing reaction forces
        for k, v in self.bearing_forces.items():
            _, node = k.split("_")
            node = int(node)
            if node in nodes:
                text = f"{Q_(v, 'N').to(force_units).m:.2f}"
                var = 1 if v < 0 else -1
                fig.add_annotation(
                    x=Q_(nodes_pos[nodes.index(node)], "m").to(rotor_length_units).m,
                    y=0,
                    axref="x{}".format(1),
                    ayref="y{}".format(1),
                    text=f"Fb = {text}{force_units}",
                    textangle=90,
                    showarrow=True,
                    arrowhead=2,
                    arrowsize=1,
                    arrowwidth=5,
                    arrowcolor="DarkSalmon",
                    ax=Q_(nodes_pos[nodes.index(node)], "m").to(rotor_length_units).m,
                    ay=var * 2.5 * y_start,
                    row=row,
                    col=col,
                )

            # plot disk forces
            for k, v in self.disk_forces.items():
                _, node = k.split("_")
                node = int(node)
                if node in nodes:
                    text = f"{-Q_(v, 'N').to(force_units).m:.2f}"
                    fig.add_annotation(
                        x=Q_(nodes_pos[nodes.index(node)], "m")
                        .to(rotor_length_units)
                        .m,
                        y=0,
                        axref="x{}".format(1),
                        ayref="y{}".format(1),
                        text=f"Fd = {text}{force_units}",
                        textangle=270,
                        showarrow=True,
                        arrowhead=2,
                        arrowsize=1,
                        arrowwidth=5,
                        arrowcolor="FireBrick",
                        ax=Q_(nodes_pos[nodes.index(node)], "m")
                        .to(rotor_length_units)
                        .m,
                        ay=2.5 * y_start,
                        row=row,
                        col=col,
                    )

            fig.update_xaxes(
                title_text=f"Rotor Length ({rotor_length_units})", row=row, col=col
            )
            fig.update_yaxes(
                visible=False, gridcolor="lightgray", showline=False, row=row, col=col
            )
            # j += 1

        fig.update_layout(**kwargs)

        return fig

    def plot_shearing_force(
        self, force_units="N", rotor_length_units="m", fig=None, **kwargs
    ):
        """Plot the rotor shearing force diagram.

        This method plots:
            shearing force diagram.

        Parameters
        ----------
        force_units : str
            Force units.
            Default is 'N'.
        rotor_length_units : str
            Rotor Length units.
            Default is 'm'.
        fig : Plotly graph_objects.Figure()
            The figure object with the plot.
        kwargs : optional
            Additional key word arguments can be passed to change the plot layout only
            (e.g. width=1000, height=800, ...).
            *See Plotly Python Figure Reference for more information.

        Returns
        -------
        fig : Plotly graph_objects.Figure()
            The figure object with the plot.
        """
        if fig is None:
            fig = go.Figure()

        shaft_end = Q_(self.nodes_pos[-1], "m").to(rotor_length_units).m

        # fig - plot centerline
        fig.add_trace(
            go.Scatter(
                x=[-0.1 * shaft_end, 1.1 * shaft_end],
                y=[0, 0],
                mode="lines",
                line=dict(color="black", dash="dashdot"),
                showlegend=False,
                hoverinfo="none",
            )
        )

        Vx, Vx_axis = self.Vx, self.Vx_axis
        fig.add_trace(
            go.Scatter(
                x=Q_(Vx_axis, "m").to(rotor_length_units).m,
                y=Q_(Vx, "N").to(force_units).m,
                mode="lines",
                name=f"Shaft",
                legendgroup=f"Shaft",
                showlegend=True,
                hovertemplate=(
                    f"Rotor Length ({rotor_length_units}): %{{x:.2f}}<br>Shearing Force ({force_units}): %{{y:.2f}}"
                ),
            )
        )

        fig.update_xaxes(
            title_text=f"Rotor Length ({rotor_length_units})",
            range=[-0.1 * shaft_end, 1.1 * shaft_end],
        )
        fig.update_yaxes(title_text=f"Force ({force_units})")
        fig.update_layout(title=dict(text="Shearing Force Diagram"), **kwargs)

        return fig

    def plot_bending_moment(
        self, moment_units="N*m", rotor_length_units="m", fig=None, **kwargs
    ):
        """Plot the rotor bending moment diagram.

        This method plots:
            bending moment diagram.

        Parameters
        ----------
        moment_units : str, optional
            Moment units.
            Default is 'N*m'.
        rotor_length_units : str
            Rotor Length units.
            Default is 'm'.
        fig : Plotly graph_objects.Figure()
            Plotly figure with the bending moment diagram plot

        Returns
        -------
        fig : Plotly graph_objects.Figure()
            Plotly figure with the bending moment diagram plot
        """
        if fig is None:
            fig = go.Figure()

        shaft_end = Q_(self.nodes_pos[-1], "m").to(rotor_length_units).m

        # fig - plot centerline
        fig.add_trace(
            go.Scatter(
                x=[-0.1 * shaft_end, 1.1 * shaft_end],
                y=[0, 0],
                mode="lines",
                line=dict(color="black", dash="dashdot"),
                showlegend=False,
                hoverinfo="none",
            )
        )

        Bm, nodes_pos = self.Bm, self.Vx_axis
        fig.add_trace(
            go.Scatter(
                x=Q_(nodes_pos, "m").to(rotor_length_units).m,
                y=Q_(Bm, "N*m").to(moment_units).m,
                mode="lines",
                line_shape="spline",
                line_smoothing=1.0,
                name=f"Shaft",
                legendgroup=f"Shaft",
                showlegend=True,
                hovertemplate=(
                    f"Rotor Length ({rotor_length_units}): %{{x:.2f}}<br>Bending Moment ({moment_units}): %{{y:.2f}}"
                ),
            )
        )

        fig.update_xaxes(title_text=f"Rotor Length ({rotor_length_units})")
        fig.update_yaxes(title_text=f"Bending Moment ({moment_units})")
        fig.update_layout(title=dict(text="Bending Moment Diagram"), **kwargs)

        return fig


class SummaryResults(Results):
    """Class used to store results and provide plots rotor summary.

    This class aims to present a summary of the main parameters and attributes
    from a rotor model. The data is presented in a table format.

    Parameters
    ----------
    df_shaft: dataframe
        shaft dataframe
    df_disks: dataframe
        disks dataframe
    df_bearings: dataframe
        bearings dataframe
    brg_forces: list
        list of reaction forces on bearings
    nodes_pos:  list
        list of nodes axial position
    CG: float
        rotor center of gravity
    Ip: float
        rotor total moment of inertia around the center line
    tag: str
        rotor's tag

    Returns
    -------
    fig : Plotly graph_objects.make_subplots()
        The figure object with the tables plot.
    """

    def __init__(self, df_shaft, df_disks, df_bearings, brg_forces, CG, Ip, tag):
        self.df_shaft = df_shaft
        self.df_disks = df_disks
        self.df_bearings = df_bearings
        self.brg_forces = brg_forces
        self.CG = CG
        self.Ip = Ip
        self.tag = tag

    def plot(self):
        """Plot the summary table.

        This method plots:
            Table with summary of rotor parameters and attributes

        Returns
        -------
        fig : Plotly graph_objects.make_subplots()
            The figure object with the tables plot.
        """
        materials = [mat.name for mat in self.df_shaft["material"]]

        shaft_data = {
            "Shaft number": self.df_shaft["shaft_number"],
            "Left station": self.df_shaft["n_l"],
            "Right station": self.df_shaft["n_r"],
            "Elem number": self.df_shaft["_n"],
            "Beam left loc": self.df_shaft["nodes_pos_l"],
            "Length": self.df_shaft["L"],
            "Axial CG Pos": self.df_shaft["axial_cg_pos"],
            "Beam right loc": self.df_shaft["nodes_pos_r"],
            "Material": materials,
            "Mass": self.df_shaft["m"].map("{:.3f}".format),
            "Inertia": self.df_shaft["Im"].map("{:.2e}".format),
        }

        rotor_data = {
            "Tag": [self.tag],
            "Starting node": [self.df_shaft["n_l"].iloc[0]],
            "Ending node": [self.df_shaft["n_r"].iloc[-1]],
            "Starting point": [self.df_shaft["nodes_pos_l"].iloc[0]],
            "Total lenght": [self.df_shaft["nodes_pos_r"].iloc[-1]],
            "CG": ["{:.3f}".format(self.CG)],
            "Ip": ["{:.3e}".format(self.Ip)],
            "Rotor Mass": [
                "{:.3f}".format(np.sum(self.df_shaft["m"]) + np.sum(self.df_disks["m"]))
            ],
        }

        disk_data = {
            "Tag": self.df_disks["tag"],
            "Shaft number": self.df_disks["shaft_number"],
            "Node": self.df_disks["n"],
            "Nodal Position": self.df_disks["nodes_pos_l"],
            "Mass": self.df_disks["m"].map("{:.3f}".format),
            "Ip": self.df_disks["Ip"].map("{:.3e}".format),
        }

        bearing_data = {
            "Tag": self.df_bearings["tag"],
            "Shaft number": self.df_bearings["shaft_number"],
            "Node": self.df_bearings["n"],
            "N_link": self.df_bearings["n_link"],
            "Nodal Position": self.df_bearings["nodes_pos_l"],
            "Bearing force": list(self.brg_forces.values()),
        }

        fig = make_subplots(
            rows=2,
            cols=2,
            specs=[
                [{"type": "table"}, {"type": "table"}],
                [{"type": "table"}, {"type": "table"}],
            ],
            subplot_titles=[
                "Rotor data",
                "Shaft Element data",
                "Disk Element data",
                "Bearing Element data",
            ],
        )
        colors = ["#ffffff", "#c4d9ed"]
        fig.add_trace(
            go.Table(
                header=dict(
                    values=["{}".format(k) for k in rotor_data.keys()],
                    font=dict(size=12, color="white"),
                    line=dict(color="#1f4060", width=1.5),
                    fill=dict(color="#1f4060"),
                    align="center",
                ),
                cells=dict(
                    values=list(rotor_data.values()),
                    font=dict(size=12),
                    line=dict(color="#1f4060"),
                    fill=dict(color="white"),
                    align="center",
                    height=25,
                ),
            ),
            row=1,
            col=1,
        )

        cell_colors = [colors[i % 2] for i in range(len(materials))]
        fig.add_trace(
            go.Table(
                header=dict(
                    values=["{}".format(k) for k in shaft_data.keys()],
                    font=dict(family="Verdana", size=12, color="white"),
                    line=dict(color="#1e4162", width=1.5),
                    fill=dict(color="#1e4162"),
                    align="center",
                ),
                cells=dict(
                    values=list(shaft_data.values()),
                    font=dict(family="Verdana", size=12, color="#12263b"),
                    line=dict(color="#c4d9ed", width=1.5),
                    fill=dict(color=[cell_colors * len(shaft_data)]),
                    align="center",
                    height=25,
                ),
            ),
            row=1,
            col=2,
        )

        cell_colors = [colors[i % 2] for i in range(len(self.df_disks["tag"]))]
        fig.add_trace(
            go.Table(
                header=dict(
                    values=["{}".format(k) for k in disk_data.keys()],
                    font=dict(family="Verdana", size=12, color="white"),
                    line=dict(color="#1e4162", width=1.5),
                    fill=dict(color="#1e4162"),
                    align="center",
                ),
                cells=dict(
                    values=list(disk_data.values()),
                    font=dict(family="Verdana", size=12, color="#12263b"),
                    line=dict(color="#c4d9ed", width=1.5),
                    fill=dict(color=[cell_colors * len(shaft_data)]),
                    align="center",
                    height=25,
                ),
            ),
            row=2,
            col=1,
        )

        cell_colors = [colors[i % 2] for i in range(len(self.df_bearings["tag"]))]
        fig.add_trace(
            go.Table(
                header=dict(
                    values=["{}".format(k) for k in bearing_data.keys()],
                    font=dict(family="Verdana", size=12, color="white"),
                    line=dict(color="#1e4162", width=1.5),
                    fill=dict(color="#1e4162"),
                    align="center",
                ),
                cells=dict(
                    values=list(bearing_data.values()),
                    font=dict(family="Verdana", size=12, color="#12263b"),
                    line=dict(color="#c4d9ed", width=1.5),
                    fill=dict(color=[cell_colors * len(shaft_data)]),
                    align="center",
                    height=25,
                ),
            ),
            row=2,
            col=2,
        )
        return fig


class ConvergenceResults(Results):
    """Class used to store results and provide plots for Convergence Analysis.

    This class plots:
        Natural Frequency vs Number of Elements
        Relative Error vs Number of Elements

    Parameters
    ----------
    el_num : array
        Array with number of elements in each iteraction
    eigv_arr : array
        Array with the n'th natural frequency in each iteraction
    error_arr : array
        Array with the relative error in each iteraction

    Returns
    -------
    fig : Plotly graph_objects.make_subplots()
        The figure object with the plot.
    """

    def __init__(self, el_num, eigv_arr, error_arr):
        self.el_num = el_num
        self.eigv_arr = eigv_arr
        self.error_arr = error_arr

    def plot(self, fig=None, **kwargs):
        """Plot convergence results.

        This method plots:
            Natural Frequency vs Number of Elements
            Relative Error vs Number of Elements

        Parameters
        ----------
        fig : Plotly graph_objects.make_subplots()
            The figure object with the plot.
        kwargs : optional
            Additional key word arguments can be passed to change the plot layout only
            (e.g. width=1000, height=800, ...).
            *See Plotly Python Figure Reference for more information.

        Returns
        -------
        fig : Plotly graph_objects.make_subplots()
            The figure object with the plot.
        """
        if fig is None:
            fig = make_subplots(
                rows=1,
                cols=2,
                subplot_titles=["Frequency Evaluation", "Relative Error Evaluation"],
            )

        # plot Frequency vs number of elements
        fig.add_trace(
            go.Scatter(
                x=self.el_num,
                y=self.eigv_arr,
                mode="lines+markers",
                hovertemplate=(
                    "Number of Elements: %{x:.2f}<br>" + "Frequency: %{y:.0f}"
                ),
                showlegend=False,
            ),
            row=1,
            col=1,
        )
        fig.update_xaxes(title_text="Number of Elements", row=1, col=1)
        fig.update_yaxes(title_text="Frequency", row=1, col=1)

        # plot Error vs number of elements
        fig.add_trace(
            go.Scatter(
                x=self.el_num,
                y=self.error_arr,
                mode="lines+markers",
                hovertemplate=(
                    "Number of Elements: %{x:.2f}<br>" + "Relative Error: %{y:.0f}"
                ),
                showlegend=False,
            ),
            row=1,
            col=2,
        )

        fig.update_xaxes(title_text="Number of Elements", row=1, col=2)
        fig.update_yaxes(title_text="Relative Error (%)", row=1, col=2)

        fig.update_layout(**kwargs)

        return fig


class TimeResponseResults(Results):
    """Class used to store results and provide plots for Time Response Analysis.

    This class takes the results from time response analysis and creates a
    plots given a force and a time. It's possible to select through a time response for
    a single DoF, an orbit response for a single node or display orbit response for all
    nodes.
    The plot type options are:
        - 1d: plot time response for given probes.
        - 2d: plot orbit of a selected node of a rotor system.
        - 3d: plot orbits for each node on the rotor system in a 3D view.
        - dfft: plot response in frequency domain for given probes.

    plot_1d: input probes.
    plot_2d: input a node.
    plot_3d: no need to input probes or node.
    plot_dfft: input probes.

    Parameters
    ----------
    rotor : Rotor.object
        The Rotor object
    t : array
        Time values for the output.
    yout : array
        System response.
    xout : array
        Time evolution of the state vector.

    Returns
    -------
    fig : Plotly graph_objects.Figure()
        The figure object with the plot.
    """

    def __init__(self, rotor, t, yout, xout):
        self.t = t
        self.yout = yout
        self.xout = xout
        self.rotor = rotor

    def data_time_response(
        self,
        probe,
        probe_units="rad",
        displacement_units="m",
        time_units="s",
        init_step=0,
    ):
        """Return the time response given a list of probes in DataFrame format.

        Parameters
        ----------
        probe : list
            List with rs.Probe objects.
        probe_units : str, optional
            Units for probe orientation.
            Default is "rad".
        displacement_units : str, optional
            Displacement units.
            Default is 'm'.
        time_units : str
            Time units.
            Default is 's'.
        init_step : int, optional
            The index of the initial time step from which to extract the response.
            Default is 0.

        Returns
        -------
         df : pd.DataFrame
            DataFrame storing the time response measured by probes.
        """
        data = {}

        nodes = self.rotor.nodes
        link_nodes = self.rotor.link_nodes
        ndof = self.rotor.number_dof

        for i, p in enumerate(probe):
            probe_direction = "radial"
            try:
                node = p.node
                angle = p.angle
                probe_tag = p.tag or p.get_label(i + 1)
                if p.direction == "axial":
                    if ndof == 6:
                        probe_direction = p.direction
                    else:
                        continue
            except AttributeError:
                node = p[0]
                warn(
                    "The use of tuples in the probe argument is deprecated. Use the Probe class instead.",
                    DeprecationWarning,
                )
                try:
                    angle = Q_(p[1], probe_units).to("rad").m
                except TypeError:
                    angle = p[1]
                try:
                    probe_tag = p[2]
                except IndexError:
                    probe_tag = f"Probe {i + 1} - Node {p[0]}"

            data[f"angle[{i}]"] = angle
            data[f"probe_tag[{i}]"] = probe_tag
            data[f"probe_dir[{i}]"] = probe_direction

            fix_dof = (node - nodes[-1] - 1) * ndof // 2 if node in link_nodes else 0

            if probe_direction == "radial":
                dofx = ndof * node - fix_dof
                dofy = ndof * node + 1 - fix_dof

                # fmt: off
                operator = np.array(
                    [[np.cos(angle), np.sin(angle)],
                    [-np.sin(angle), np.cos(angle)]]
                )

                _probe_resp = operator @ np.vstack((self.yout[init_step:, dofx], self.yout[init_step:, dofy]))
                probe_resp = _probe_resp[0,:]
                # fmt: on
            else:
                dofz = ndof * node + 2 - fix_dof
                probe_resp = self.yout[init_step:, dofz]

            probe_resp = Q_(probe_resp, "m").to(displacement_units).m
            data[f"probe_resp[{i}]"] = probe_resp

        data["time"] = Q_(self.t[init_step:], "s").to(time_units).m
        df = pd.DataFrame(data)

        return df

    def plot_1d(
        self,
        probe,
        probe_units="rad",
        displacement_units="m",
        time_units="s",
        fig=None,
        **kwargs,
    ):
        """Plot time response.

        This method plots the time response given a list of probes with their nodes
        and orientations.

        Parameters
        ----------
        probe : list
            List with rs.Probe objects.
        probe_units : str, option
            Units for probe orientation.
            Default is "rad".
        displacement_units : str, optional
            Displacement units.
            Default is 'm'.
        time_units : str
            Time units.
            Default is 's'.
        fig : Plotly graph_objects.Figure()
            The figure object with the plot.
        kwargs : optional
            Additional key word arguments can be passed to change the plot layout only
            (e.g. width=1000, height=800, ...).
            *See Plotly Python Figure Reference for more information.

        Returns
        -------
        fig : Plotly graph_objects.Figure()
            The figure object with the plot.
        """

        if fig is None:
            fig = go.Figure()

        df = self.data_time_response(probe, probe_units, displacement_units, time_units)
        _time = df["time"].values
        for i, p in enumerate(probe):
            try:
                probe_tag = df[f"probe_tag[{i}]"].values[0]
                probe_resp = df[f"probe_resp[{i}]"].values

                fig.add_trace(
                    go.Scatter(
                        x=_time,
                        y=Q_(probe_resp, "m").to(displacement_units).m,
                        mode="lines",
                        name=probe_tag,
                        legendgroup=probe_tag,
                        showlegend=True,
                        hovertemplate=f"Time ({time_units}): %{{x:.2f}}<br>Amplitude ({displacement_units}): %{{y:.2e}}",
                    )
                )
            except KeyError:
                pass

        fig.update_xaxes(title_text=f"Time ({time_units})")
        fig.update_yaxes(title_text=f"Amplitude ({displacement_units})")
        fig.update_layout(**kwargs)

        return fig

    def plot_2d(self, node, displacement_units="m", fig=None, **kwargs):
        """Plot orbit response (2D).

        This function will take a rotor object and plot its orbit response using Plotly.

        Parameters
        ----------
        node: int, optional
            Selected node to plot orbit.
        displacement_units : str, optional
            Displacement units.
            Default is 'm'.
        fig : Plotly graph_objects.Figure()
            The figure object with the plot.
        kwargs : optional
            Additional key word arguments can be passed to change the plot layout only
            (e.g. width=1000, height=800, ...).
            *See Plotly Python Figure Reference for more information.

        Returns
        -------
        fig : Plotly graph_objects.Figure()
            The figure object with the plot.
        """
        nodes = self.rotor.nodes
        link_nodes = self.rotor.link_nodes
        ndof = self.rotor.number_dof

        fix_dof = (node - nodes[-1] - 1) * ndof // 2 if node in link_nodes else 0
        dofx = ndof * node - fix_dof
        dofy = ndof * node + 1 - fix_dof

        if fig is None:
            fig = go.Figure()

        fig.add_trace(
            go.Scatter(
                x=Q_(self.yout[:, dofx], "m").to(displacement_units).m,
                y=Q_(self.yout[:, dofy], "m").to(displacement_units).m,
                mode="lines",
                name="Orbit",
                legendgroup="Orbit",
                showlegend=False,
                hovertemplate=(
                    f"X - Amplitude ({displacement_units}): %{{x:.2e}}<br>Y - Amplitude ({displacement_units}): %{{y:.2e}}"
                ),
            )
        )

        fig.update_xaxes(title_text=f"Amplitude ({displacement_units}) - X direction")
        fig.update_yaxes(title_text=f"Amplitude ({displacement_units}) - Y direction")
        fig.update_layout(
            title=dict(text="Response for node {}".format(node)), **kwargs
        )

        return fig

    def plot_3d(
        self, displacement_units="m", rotor_length_units="m", fig=None, **kwargs
    ):
        """Plot orbit response (3D).

        This function will take a rotor object and plot its orbit response using Plotly.

        Parameters
        ----------
        displacement_units : str
            Displacement units.
            Default is 'm'.
        rotor_length_units : str
            Rotor Length units.
            Default is 'm'.
        fig : Plotly graph_objects.Figure()
            The figure object with the plot.
        kwargs : optional
            Additional key word arguments can be passed to change the plot layout only
            (e.g. hoverlabel_align="center", ...).
            *See Plotly Python Figure Reference for more information.

        Returns
        -------
        fig : Plotly graph_objects.Figure()
            The figure object with the plot.
        """
        nodes_pos = self.rotor.nodes_pos
        nodes = self.rotor.nodes
        ndof = self.rotor.number_dof

        if fig is None:
            fig = go.Figure()

        for n in nodes:
            x_pos = np.ones(self.yout.shape[0]) * nodes_pos[n]
            fig.add_trace(
                go.Scatter3d(
                    x=Q_(x_pos, "m").to(rotor_length_units).m,
                    y=Q_(self.yout[:, ndof * n], "m").to(displacement_units).m,
                    z=Q_(self.yout[:, ndof * n + 1], "m").to(displacement_units).m,
                    mode="lines",
                    line=dict(color=tableau_colors["blue"]),
                    name="Mean",
                    legendgroup="mean",
                    showlegend=False,
                    hovertemplate=(
                        f"Nodal Position ({rotor_length_units}): %{{x:.2f}}<br>X - Amplitude ({displacement_units}): %{{y:.2e}}<br>Y - Amplitude ({displacement_units}): %{{z:.2e}}"
                    ),
                    **kwargs,
                )
            )

        # plot center line
        line = np.zeros(len(nodes_pos))

        fig.add_trace(
            go.Scatter3d(
                x=Q_(nodes_pos, "m").to(rotor_length_units).m,
                y=line,
                z=line,
                mode="lines",
                line=dict(color="black", dash="dashdot"),
                showlegend=False,
            )
        )

        fig.update_layout(
            scene=dict(
                xaxis=dict(title=dict(text=f"Rotor Length ({rotor_length_units})")),
                yaxis=dict(title=dict(text=f"Amplitude - X ({displacement_units})")),
                zaxis=dict(title=dict(text=f"Amplitude - Y ({displacement_units})")),
                aspectmode="manual",
                aspectratio=dict(x=2.5, y=1, z=1),
            ),
            **kwargs,
        )

        return fig

    def _dfft(self, y, dt):
        """Calculate dFFT - discrete Fourier Transform.

        Parameters
        ----------
        y : np.array
            Magnitude of the response in time domain (m).
        dt : int
            Time step (s).

        Returns
        -------
        freq : np.array
            Frequency range (Hz).
        y_amp : np.array
            Amplitude of the response in frequency domain (m).
        y_phase : np.array
            Phase of the response in frequency domain (rad).
        """
        b = np.floor(len(y) / 2)
        c = len(y)
        df = 1 / (c * dt)

        y_amp = fft(y)[: int(b)]
        y_amp = y_amp * 2 / c

        y_phase = np.angle(y_amp)
        y_amp = np.abs(y_amp)

        freq = np.arange(0, df * b, df)
        freq = freq[: int(b)]

        return freq, y_amp, y_phase

    @check_units
    def plot_dfft(
        self,
        probe,
        probe_units="rad",
        displacement_units="m",
        frequency_units="Hz",
        frequency_range=None,
        fig=None,
        **kwargs,
    ):
        """Plot response in frequency domain.

        This method plots the frequency domain response using Discrete Fourier
        Transform (dFFT) given a list of probes using Plotly.

        Parameters
        ----------
        probe : list
            List with rs.Probe objects.
        probe_units : str, option
            Units for probe orientation.
            Default is "rad".
        displacement_units : str, optional
            Displacement units.
            Default is "m".
        frequency_units : str
            Frequency units.
            Default is "Hz".
        frequency_range : tuple, pint.Quantity(tuple), optional
            Tuple with (min, max) values for the frequencies that will be plotted.
            Frequencies that are not within the range are filtered out and are not plotted.
            It is possible to use a pint Quantity (e.g. Q_((2000, 1000), "RPM")).
            Default is None (no filter).
        fig : Plotly graph_objects.Figure()
            The figure object with the plot.
        kwargs : optional
            Additional key word arguments can be passed to change the plot layout only
            (e.g. xaxis=dict(range=[0, 1000]), yaxis=dict(type="log")).
            *See Plotly Python Figure Reference for more information.

        Returns
        -------
        fig : Plotly graph_objects.Figure()
            The figure object with the plot.
        """
        if fig is None:
            fig = go.Figure()

        if frequency_range is not None:
            frequency_range = Q_(frequency_range, "rad/s").to("Hz").m

        rows, cols = self.yout.shape
        init_step = int(2 * rows / 3)

        data = self.data_time_response(
            probe, probe_units, displacement_units, init_step=init_step
        )
        t = data["time"].values
        dt = t[1] - t[0]

        for i, p in enumerate(probe):
            try:
                probe_tag = data[f"probe_tag[{i}]"].values[0]
                probe_resp = data[f"probe_resp[{i}]"].values

                freq, amp, _ = self._dfft(probe_resp, dt)

                if frequency_range is not None:
                    amp = amp[
                        (freq >= frequency_range[0]) & (freq <= frequency_range[1])
                    ]
                    freq = freq[
                        (freq >= frequency_range[0]) & (freq <= frequency_range[1])
                    ]

                fig.add_trace(
                    go.Scatter(
                        x=Q_(freq, "Hz").to(frequency_units).m,
                        y=Q_(amp, "m").to(displacement_units).m,
                        mode="lines",
                        name=probe_tag,
                        legendgroup=probe_tag,
                        showlegend=True,
                        hovertemplate=f"Frequency ({frequency_units}): %{{x:.2f}}<br>Amplitude ({displacement_units}): %{{y:.2e}}",
                    )
                )
            except KeyError:
                pass

        fig.update_xaxes(title_text=f"Frequency ({frequency_units})")
        fig.update_yaxes(title_text=f"Amplitude ({displacement_units})")
        fig.update_layout(**kwargs)

        return fig


class UCSResults(Results):
    """Class used to store results and provide plots for UCS Analysis.

    Parameters
    ----------
    stiffness_range : tuple, optional
        Tuple with (start, end) for stiffness range.
    stiffness_log : tuple, optional
        Evenly numbers spaced evenly on a log scale to create a better visualization
        (see np.logspace).
    bearing_frequency_range : tuple, optional
        The bearing frequency range used to calculate the intersection points.
        In some cases bearing coefficients will have to be extrapolated.
        The default is None. In this case the bearing frequency attribute is used.
    wn : array
        Undamped natural frequencies array.
    bearing : ross.BearingElement
        Bearing used in the calculation.
    intersection_points : array
        Points where there is a intersection between undamped natural frequency and
        the bearing stiffness.
    critical_points_modal : list
        List with modal results for each critical (intersection) point.
    """

    def __init__(
        self,
        stiffness_range,
        stiffness_log,
        bearing_frequency_range,
        wn,
        bearing,
        intersection_points,
        critical_points_modal,
    ):
        self.stiffness_range = stiffness_range
        self.stiffness_log = stiffness_log
        self.bearing_frequency_range = bearing_frequency_range
        self.wn = wn
        self.critical_points_modal = critical_points_modal
        self.bearing = bearing
        self.intersection_points = intersection_points

    def plot(
        self,
        fig=None,
        stiffness_units="N/m",
        frequency_units="rad/s",
        **kwargs,
    ):
        """Plot undamped critical speed map.

        This method will plot the undamped critical speed map for a given range
        of stiffness values. If the range is not provided, the bearing
        stiffness at rated speed will be used to create a range.

        Parameters
        ----------
        fig : Plotly graph_objects.Figure()
            The figure object with the plot.
        stiffness_units : str, optional
            Units for the x axis.
            Default is N/m.
        frequency_units : str, optional
            Units for th y axis.
            Default is rad/s
        kwargs : optional
            Additional key word arguments can be passed to change the plot layout only
            (e.g. width=1000, height=800, ...).
            *See Plotly Python Figure Reference for more information.

        Returns
        -------
        fig : Plotly graph_objects.Figure()
            The figure object with the plot.
        """

        stiffness_log = self.stiffness_log
        rotor_wn = self.wn
        bearing0 = self.bearing
        intersection_points = copy.copy(self.intersection_points)
        bearing_frequency_range = self.bearing_frequency_range

        if fig is None:
            fig = go.Figure()

        # convert to desired units
        stiffness_log = Q_(stiffness_log, "N/m").to(stiffness_units).m
        rotor_wn = Q_(rotor_wn, "rad/s").to(frequency_units).m
        intersection_points["x"] = (
            Q_(intersection_points["x"], "N/m").to(stiffness_units).m
        )
        intersection_points["y"] = (
            Q_(intersection_points["y"], "rad/s").to(frequency_units).m
        )
        bearing_kxx_stiffness = (
            Q_(bearing0.kxx_interpolated(bearing_frequency_range), "N/m")
            .to(stiffness_units)
            .m
        )
        bearing_kyy_stiffness = (
            Q_(bearing0.kyy_interpolated(bearing_frequency_range), "N/m")
            .to(stiffness_units)
            .m
        )
        bearing_frequency = Q_(bearing_frequency_range, "rad/s").to(frequency_units).m

        for j in range(rotor_wn.shape[0]):
            fig.add_trace(
                go.Scatter(
                    x=stiffness_log,
                    y=rotor_wn[j],
                    mode="lines",
                    hoverinfo="none",
                    showlegend=False,
                )
            )

        fig.add_trace(
            go.Scatter(
                x=intersection_points["x"],
                y=intersection_points["y"],
                mode="markers",
                marker=dict(symbol="circle-open-dot", color="red", size=8),
                hovertemplate=f"Stiffness ({stiffness_units}): %{{x:.2e}}<br>Frequency ({frequency_units}): %{{y:.2f}}",
                showlegend=False,
                name="",
            )
        )

        fig.add_trace(
            go.Scatter(
                x=bearing_kxx_stiffness,
                y=bearing_frequency,
                mode="lines",
                line=dict(dash="dashdot"),
                hoverinfo="none",
                name="Kxx",
            )
        )
        fig.add_trace(
            go.Scatter(
                x=bearing_kyy_stiffness,
                y=bearing_frequency,
                mode="lines",
                line=dict(dash="dashdot"),
                hoverinfo="none",
                name="Kyy",
            )
        )

        fig.update_xaxes(
            title_text=f"Bearing Stiffness ({stiffness_units})",
            type="log",
            exponentformat="power",
        )
        fig.update_yaxes(
            title_text=f"Critical Speed ({frequency_units})",
            type="log",
            exponentformat="power",
        )
        fig.update_layout(title=dict(text="Undamped Critical Speed Map"), **kwargs)

        return fig

    def plot_mode_2d(
        self,
        critical_mode,
        fig=None,
        frequency_type="wd",
        title=None,
        length_units="m",
        frequency_units="rad/s",
        **kwargs,
    ):
        """Plot (2D view) the mode shape.

        Parameters
        ----------
        critical_mode : int
            The n'th critical mode.
        fig : Plotly graph_objects.Figure()
            The figure object with the plot.
        frequency_type : str, optional
            "wd" calculates de map for the damped natural frequencies.
            "wn" calculates de map for the undamped natural frequencies.
            Defaults is "wd".
        title : str, optional
            A brief title to the mode shape plot, it will be displayed above other
            relevant data in the plot area. It does not modify the figure layout from
            Plotly.
        length_units : str, optional
            length units.
            Default is 'm'.
        frequency_units : str, optional
            Frequency units that will be used in the plot title.
            Default is rad/s.
        kwargs : optional
            Additional key word arguments can be passed to change the plot layout only
            (e.g. width=1000, height=800, ...).
            *See Plotly Python Figure Reference for more information.

        Returns
        -------
        fig : Plotly graph_objects.Figure()
            The figure object with the plot.
        """
        modal_critical = self.critical_points_modal[critical_mode]
        # select nearest forward
        forward_frequencies = modal_critical.wd[
            modal_critical.whirl_direction() == "Forward"
        ]
        idx_forward = (np.abs(forward_frequencies - modal_critical.speed)).argmin()
        forward_frequency = forward_frequencies[idx_forward]
        idx = (np.abs(modal_critical.wd - forward_frequency)).argmin()
        fig = modal_critical.plot_mode_2d(
            idx,
            fig=fig,
            frequency_type=frequency_type,
            title=title,
            length_units=length_units,
            frequency_units=frequency_units,
            **kwargs,
        )

        return fig

    def plot_mode_3d(
        self,
        critical_mode,
        fig=None,
        frequency_type="wd",
        title=None,
        length_units="m",
        frequency_units="rad/s",
        **kwargs,
    ):
        """Plot (3D view) the mode shapes.

        Parameters
        ----------
        critical_mode : int
            The n'th critical mode.
            Default is None
        fig : Plotly graph_objects.Figure()
            The figure object with the plot.
        frequency_type : str, optional
            "wd" calculates de map for the damped natural frequencies.
            "wn" calculates de map for the undamped natural frequencies.
            Defaults is "wd".
        title : str, optional
            A brief title to the mode shape plot, it will be displayed above other
            relevant data in the plot area. It does not modify the figure layout from
            Plotly.
        length_units : str, optional
            length units.
            Default is 'm'.
        frequency_units : str, optional
            Frequency units that will be used in the plot title.
            Default is rad/s.
        kwargs : optional
            Additional key word arguments can be passed to change the plot layout only
            (e.g. width=1000, height=800, ...).
            *See Plotly Python Figure Reference for more information.

        Returns
        -------
        fig : Plotly graph_objects.Figure()
            The figure object with the plot.
        """
        modal_critical = self.critical_points_modal[critical_mode]
        # select nearest forward
        forward_frequencies = modal_critical.wd[
            modal_critical.whirl_direction() == "Forward"
        ]
        idx_forward = (np.abs(forward_frequencies - modal_critical.speed)).argmin()
        forward_frequency = forward_frequencies[idx_forward]
        idx = (np.abs(modal_critical.wd - forward_frequency)).argmin()
        fig = modal_critical.plot_mode_3d(
            idx,
            fig=fig,
            frequency_type=frequency_type,
            title=title,
            length_units=length_units,
            frequency_units=frequency_units,
            **kwargs,
        )

        return fig


class Level1Results(Results):
    """Class used to store results and provide plots for Level 1 Stability Analysis.

    Parameters
    ----------
    stiffness_range : array
        Stiffness array used in the calculation.
    log_dec : array
        Calculated log dec array for each cross coupling.
    """

    def __init__(self, stiffness_range, log_dec):
        self.stiffness_range = stiffness_range
        self.log_dec = log_dec

    def plot(self, fig=None, **kwargs):
        """Plot level 1 stability analysis.

        This method will plot the stability 1 analysis for a
        given stiffness range.

        Parameters
        ----------
        fig : Plotly graph_objects.Figure
            The figure object with the plot.

        kwargs : optional
            Additional key word arguments can be passed to change the plot layout only
            (e.g. width=1000, height=800, ...).
            *See Plotly Python Figure Reference for more information.

        Returns
        -------
        fig : Plotly graph_objects.Figure()
            The figure object with the plot.
        """
        if fig is None:
            fig = go.Figure()

        stiffness = self.stiffness_range
        log_dec = self.log_dec

        fig.add_trace(
            go.Scatter(
                x=stiffness,
                y=log_dec,
                mode="lines",
                line=dict(width=3),
                showlegend=False,
                hovertemplate=("Stiffness: %{x:.2e}<br>" + "Log Dec: %{y:.2f}"),
            )
        )

        fig.update_xaxes(
            title_text="Applied Cross Coupled Stiffness", exponentformat="power"
        )
        fig.update_yaxes(title_text="Log Dec", exponentformat="power")
        fig.update_layout(title=dict(text="Level 1 stability analysis"), **kwargs)

        return fig


class SensitivityResults(Results):
    """Results from the sensitivity analysis for the rotor AMBs.

    This class holds the results of a sensitivity analysis performed to evaluate
    the impact of disturbances on a rotor system with Active Magnetic Bearings
    (AMBs). It stores frequency-domain sensitivity functions and time-domain
    simulation results obtained by applying log chirp disturbances at each AMB.

    The attributes store the computed sensitivities, maximum sensitivity values,
    frequencies at which sensitivities are evaluated, and time-domain signals
    from the sensitivity analysis. This class provides methods to plot and
    analyze these results.

    Parameters
    ----------
    sensitivity_data : dict
        A nested dictionary containing the results of the time-domain simulation.
        The structure is {amb_tag: {axis: {'excitation_signal': array,
        'disturbed_signal': array, 'sensor_signal': array}}}.
        'amb_tag' is the identifier of the active magnetic bearing (AMB),
        and 'axis' can be either 'x' or 'y'. The arrays are time-domain signals
        from the chirp disturbance simulation.
    sensitivity_compute_dofs : dict
        Mapping of AMB tags to their corresponding degrees of freedom (DOFs).
        The keys are the AMB tags, and the values are dictionaries with axes ('x', 'y')
        mapping to the DOF index.
    number_dof : int
        Number of degrees of freedom of the rotor system.

    Attributes
    ----------
    max_abs_sensitivities : dict
        Maximum absolute sensitivity for each AMB and axis (x, y).
    sensitivities : dict
        Complex sensitivity Frequency Response Function (FRF) for each AMB and axis.
    sensitivities_abs : dict
        Absolute value of sensitivity FRF for each AMB and axis.
    sensitivities_phase : dict
        Phase of sensitivity FRF for each AMB and axis.
    sensitivity_compute_dofs : dict
        Mapping of AMB tags to their corresponding DOFs.
    sensitivities_frequencies : numpy.ndarray
        Frequencies (in Hz) at which the sensitivity FRF is computed.
    number_dof : int
        Number of degrees of freedom of the rotor system.
    sensitivity_run_time_results : dict
        Time-domain simulation results.

    Available plotting methods:
        .plot()
        .plot_run_time_results()
    """

    def __init__(self, sensitivity_data, sensitivity_compute_dofs, number_dof, t):
        """Initialize the SensitivityResults instance.

        This constructor processes the time-domain data from sensitivity
        analysis simulations to calculate the frequency-domain sensitivity
        functions and stores the results from both domains.

        Parameters
        ----------
        sensitivity_data : dict
            A nested dictionary containing the time-domain simulation results.
            The structure is {amb_tag: {axis: {'excitation_signal': array,
            'disturbed_signal': array, 'sensor_signal': array}}}.
            'amb_tag' is the identifier for the active magnetic bearing (AMB),
            and 'axis' can be 'x' or 'y'. The arrays are the time-domain signals
            from the impulse disturbance simulation.
        sensitivity_compute_dofs : dict
            Mapping of AMB tags to their corresponding degrees of freedom (DOFs).
            Keys are AMB tags, and values are dictionaries with axes ('x', 'y')
            mapping to the DOF index.
        number_dof : int
            Number of degrees of freedom of the rotor system.
        t : array_like
            Time vector associated with the simulation signals. It is used to
            compute the frequency response function (FRF) from the time-domain data.
        """

        max_abs_sensitivities = {
            amb_tag: {"x": 0, "y": 0} for amb_tag in sensitivity_data.keys()
        }
        sensitivities = {
            amb_tag: {"x": [], "y": []} for amb_tag in sensitivity_data.keys()
        }
        sensitivities_abs = {
            amb_tag: {"x": [], "y": []} for amb_tag in sensitivity_data.keys()
        }
        sensitivities_phase = {
            amb_tag: {"x": [], "y": []} for amb_tag in sensitivity_data.keys()
        }
        sensitivity_run_time_results = {
            amb_tag: {"x": {}, "y": {}} for amb_tag in sensitivity_data.keys()
        }
        frequency_g_s = []

        for amb_tag in sensitivity_data.keys():
            for axis in sensitivity_data[amb_tag].keys():
                # Outputs at t=0 are not computed by Newmark (considered to be 0)
                excitation_signal = np.array(
                    [0] + sensitivity_data[amb_tag][axis]["excitation_signal"],
                    dtype=np.float64,
                )
                disturbed_signal = np.array(
                    [0] + sensitivity_data[amb_tag][axis]["disturbed_signal"],
                    dtype=np.float64,
                )
                sensor_signal = np.array(
                    [0] + sensitivity_data[amb_tag][axis]["sensor_signal"],
                    dtype=np.float64,
                )

                # Sensitivity computation
                frequency_g_s, abs_g_s, phase_g_s, g_s, _ = compute_freq_resp(
                    t, disturbed_signal, excitation_signal
                )

                sensitivities[amb_tag][axis] = g_s
                sensitivities_abs[amb_tag][axis] = abs_g_s
                sensitivities_phase[amb_tag][axis] = phase_g_s
                max_abs_sensitivities[amb_tag][axis] = np.max(abs_g_s)
                sensitivity_run_time_results[amb_tag][axis]["excitation_signal"] = (
                    excitation_signal
                )
                sensitivity_run_time_results[amb_tag][axis]["disturbed_signal"] = (
                    disturbed_signal
                )
                sensitivity_run_time_results[amb_tag][axis]["sensor_signal"] = (
                    sensor_signal
                )
                sensitivity_run_time_results["t"] = t

        self.max_abs_sensitivities = max_abs_sensitivities
        self.sensitivities = sensitivities
        self.sensitivities_abs = sensitivities_abs
        self.sensitivities_phase = sensitivities_phase
        self.sensitivity_compute_dofs = sensitivity_compute_dofs
        self.sensitivities_frequencies = frequency_g_s
        self.number_dof = number_dof
        self.sensitivity_run_time_results = sensitivity_run_time_results

    def plot(
        self,
        frequency_units="rad/s",
        magnitude_scale="decibel",  # 'decibel', 'linear'
        xaxis_type="log",  # 'log', 'linear'
        phase_unit="rad",
        fig=None,
        fig_kwargs=None,
    ):
        """Plots sensitivity analysis results.

        This method generates a plot of the sensitivity analysis results,
        showing the magnitude and phase of the sensitivity associated with
        each Active Magnetic Bearing (AMB) and axis (x and y).

        Parameters
        ----------
        frequency_units : str, optional
            Units for the frequency axis. Options are "rad/s", "Hz", "RPM".
            Default is "rad/s".
        magnitude_scale : str, optional
            Scale for the magnitude plot. Options are "decibel" or "linear".
            Default is "decibel".
        xaxis_type : str, optional
            Type of x-axis scaling. Options are "log" or "linear".
            Default is "log".
        phase_unit : str, optional
            Units for the phase plot. Options are "rad" or "deg".
            Default is "rad".
        fig : plotly.graph_objects.Figure, optional
            Plotly figure object to add the plot to. If None, a new figure
            is created. Default is None.
        fig_kwargs : dict, optional
            Dictionary of keyword arguments to customize the plotly figure.
            See plotly.graph_objects.Figure documentation for more details.
            Default is None.

        Returns
        -------
        fig : plotly.graph_objects.Figure
            Plotly figure object containing the sensitivity plots.

        Examples
        --------
        >>> import ross as rs
        >>> rotor = rs.rotor_amb_example()
        >>> sensitivity_results = rotor.run_amb_sensitivity(
        ...     speed=0,
        ...     t_max=5e-4,
        ...     dt=1e-4,
        ...     disturbance_amplitude=10e-6,
        ...     disturbance_min_frequency=0.001,
        ...     disturbance_max_frequency=150,
        ...     amb_tags=["Magnetic Bearing 0"],
        ...     sensors_theta=45) # doctest: +ELLIPSIS
        Running direct method...

        >>> # Generate the sensitivity plot
        >>> fig_sensitivity = sensitivity_results.plot()

        >>> # Customize the plot appearance
        >>> fig_custom = sensitivity_results.plot(
        ...     frequency_units="Hz",
        ...     magnitude_scale="linear",
        ...     xaxis_type="linear",
        ...     phase_unit="deg",
        ...     fig_kwargs={"title": "Custom Sensitivity Plot"}
        ... )
        """
        fig_kwargs = {} if fig_kwargs is None else copy.copy(fig_kwargs)

        # Build sensitivity plots
        fig = make_subplots(rows=2, cols=1) if fig is None else fig
        dof_list = (
            ["x", "y", "α", "β"]
            if self.number_dof == 4
            else ["x", "y", "z", "α", "β", "θ"]
        )

        color_index = 0
        frequency_range = Q_(self.sensitivities_frequencies, "Hz").to(frequency_units).m

        for amb_tag in self.sensitivities.keys():
            for axis in self.sensitivities[amb_tag].keys():
                node_number = (
                    self.sensitivity_compute_dofs[amb_tag][axis] // self.number_dof
                )
                dof_name = dof_list[
                    self.sensitivity_compute_dofs[amb_tag][axis] % self.number_dof
                ]

                mag_sensitivity, phase_sensitivity, scale_string, xaxis_range = (
                    self.get_plot_data(
                        amb_tag,
                        axis,
                        frequency_range,
                        magnitude_scale,
                        phase_unit,
                        xaxis_type,
                    )
                )

                # Magnitude
                fig.add_trace(
                    go.Scatter(
                        x=frequency_range,
                        y=mag_sensitivity,
                        mode="lines",
                        line=dict(color=list(tableau_colors)[color_index]),
                        name=f"{amb_tag} (node: {node_number} | dof: {dof_name})",
                        legendgroup=f"{amb_tag} (node: {node_number} | dof: {dof_name})",
                        showlegend=True,
                        hovertemplate=f"Frequency ({frequency_units}): %{{x:.2f}}<br>Magnitude {scale_string}: %{{y:.2e}}",
                    ),
                    row=1,
                    col=1,
                )

                fig.update_xaxes(
                    title_text=f"Frequency ({frequency_units})",
                    range=xaxis_range,
                    type=xaxis_type,
                    row=1,
                    col=1,
                )
                fig.update_yaxes(
                    title_text=f"Magnitude {scale_string}",
                    row=1,
                    col=1,
                )

                # Phase
                fig.add_trace(
                    go.Scatter(
                        x=frequency_range,
                        y=phase_sensitivity,
                        mode="lines",
                        line=dict(color=list(tableau_colors)[color_index]),
                        name=f"{amb_tag} (node: {node_number} | dof: {dof_name})",
                        legendgroup=f"{amb_tag} (node: {node_number} | dof: {dof_name})",
                        showlegend=False,
                        hovertemplate=f"Frequency ({frequency_units}): %{{x:.2f}}<br>Phase ({phase_unit}): %{{y:.2e}}",
                    ),
                    row=2,
                    col=1,
                )

                fig.update_xaxes(
                    title_text=f"Frequency ({frequency_units})",
                    range=xaxis_range,
                    type=xaxis_type,
                    row=2,
                    col=1,
                )
                fig.update_yaxes(title_text=f"Phase ({phase_unit})", row=2, col=1)
                fig.update_layout(**fig_kwargs)

                color_index += 1

        return fig

    def get_plot_data(
        self, amb_tag, axis, frequency_range, magnitude_scale, phase_unit, xaxis_type
    ):
        """Prepare sensitivity data for plotting based on user preferences.

        This method processes the sensitivity data to be in the correct format
        for plotting, taking into account user-specified preferences for
        magnitude scale, phase unit, and x-axis type. It calculates the
        magnitude sensitivity (in linear or decibel scale) and phase sensitivity
        (in radians or degrees) based on the provided parameters. It also determines
        the appropriate x-axis range based on the chosen axis type (logarithmic or linear).

        This method is intended for internal use by plotting functions and is not
        typically called directly by the user.

        Parameters
        ----------
        amb_tag : str
            Tag of the Active Magnetic Bearing (AMB) for which to retrieve plot data.
        axis : str
            Axis ('x' or 'y') of the AMB for which to retrieve plot data.
        frequency_range : array_like
            Array of frequencies for the x-axis.
        magnitude_scale : str
            Scale for the magnitude plot. Must be either 'decibel' or 'linear'.
        phase_unit : str
            Unit for the phase plot. Must be either 'rad' or 'deg'.
        xaxis_type : str
            Type of x-axis scaling. Must be either 'log' or 'linear'.

        Returns
        -------
        tuple
            A tuple containing the following elements:
            - mag_sensitivity : numpy.ndarray
              Magnitude sensitivity data, scaled according to `magnitude_scale`.
            - phase_sensitivity : numpy.ndarray
              Phase sensitivity data, converted to `phase_unit`.
            - scale_string : str
              String indicating the magnitude scale used (e.g., "(dB)" for decibel).
            - xaxis_range : list
              List of two floats defining the x-axis range based on `xaxis_type`.

        Raises
        ------
        ValueError
            If `magnitude_scale` is not 'decibel' or 'linear'.
        AttributeError
            If `xaxis_type` is not 'log' or 'linear'.

        Examples
        --------
        This is a helper function and is not intended to be called directly.
        Refer to the documentation of the `plot` method for examples of how
        plotting is performed using this method indirectly.
        """
        if xaxis_type == "log":
            xaxis_range = [
                np.log10(np.min(frequency_range)) if np.min(frequency_range) > 0 else 0,
                np.log10(np.max(frequency_range)),
            ]
        elif xaxis_type == "linear":
            xaxis_range = [
                np.min(frequency_range),
                np.max(frequency_range),
            ]
        else:
            raise AttributeError("xaxis_type must be 'log' or 'linear'")
        if magnitude_scale == "decibel":
            mag_sensitivity = 20 * np.log10(self.sensitivities_abs[amb_tag][axis])
            scale_string = "(dB)"
        elif magnitude_scale == "linear":
            mag_sensitivity = self.sensitivities_abs[amb_tag][axis]
            scale_string = ""
        else:
            raise ValueError("magnitude_scale must be 'decibel' or 'linear'")
        phase_sensitivity = (
            Q_(self.sensitivities_phase[amb_tag][axis], "rad").to(phase_unit).m
        )
        return mag_sensitivity, phase_sensitivity, scale_string, xaxis_range

    def plot_time_results(
        self,
        fig=None,
        fig_kwargs=None,
    ):
        """Plot time-domain results from sensitivity analysis.

        This method generates a plot of the time-domain signals obtained during
        the sensitivity analysis. It displays the sensor signal, excitation
        signal, and disturbed signal for each Active Magnetic Bearing (AMB)
        and axis (x and y) where sensitivity analysis was performed.

        The signals are plotted in subplots within a single figure, allowing
        for a visual inspection of the system's response in the time domain
        to impulse disturbances at the AMBs.

        Parameters
        ----------
        fig : plotly.graph_objects.Figure, optional
            plotly figure object to add the plot to. If None, a new figure
            is created. Default is None.
        fig_kwargs : dict, optional
            Dictionary of keyword arguments to customize the plotly figure.
            This can include parameters like 'title', 'width', 'height', etc.
            See plotly.graph_objects.Figure documentation for more details.
            Default is None.

        Returns
        -------
        fig : plotly.graph_objects.Figure
            Plotly figure object containing the time-domain signal plots
            (sensor signal, excitation signal, and disturbed signal) for each
            AMB and axis.

        Examples
        --------
        >>> import ross as rs
        >>> rotor = rs.rotor_amb_example()
        >>> sensitivity_results = rotor.run_amb_sensitivity(
        ...     speed=0,
        ...     t_max=5e-4,
        ...     dt=1e-4,
        ...     disturbance_amplitude=10e-6,
        ...     disturbance_min_frequency=0.001,
        ...     disturbance_max_frequency=150,
        ...     amb_tags=["Magnetic Bearing 0"],
        ...     sensors_theta=45) # doctest: +ELLIPSIS
        Running direct method...

        >>> # Generate the time-domain results plot
        >>> fig_sensitivity = sensitivity_results.plot_time_results()

        >>> # Customize the plot appearance
        >>> fig_custom = sensitivity_results.plot_time_results(
        ...     fig_kwargs={"title": "Time-Domain Signals from Sensitivity Analysis",
        ...                 "height": 800}
        ... )
        """
        fig_kwargs = {} if fig_kwargs is None else copy.copy(fig_kwargs)

        # Build sensitivity plots
        if fig is None:
            fig = make_subplots(rows=2, cols=1)

        dof_list = []
        if self.number_dof == 4:
            dof_list = ["x", "y", "α", "β"]
        elif self.number_dof == 6:
            dof_list = ["x", "y", "z", "α", "β", "θ"]

        color_index = 0
        for amb_tag in self.sensitivities.keys():
            for axis in self.sensitivities[amb_tag].keys():
                # Sensor signal
                sensor_signal = self.sensitivity_run_time_results[amb_tag][axis][
                    "sensor_signal"
                ]
                self.build_plot_time_results(
                    sensor_signal,
                    fig,
                    amb_tag,
                    axis,
                    color_index,
                    dof_list,
                    "Sensor signal",
                    1,
                    True,
                )

                # Excitation signal
                excitation_signal = self.sensitivity_run_time_results[amb_tag][axis][
                    "excitation_signal"
                ]
                self.build_plot_time_results(
                    excitation_signal,
                    fig,
                    amb_tag,
                    axis,
                    color_index,
                    dof_list,
                    "Excitation signal",
                    2,
                    False,
                    30,
                )

                color_index += 1

        fig.update_layout(**fig_kwargs)
        return fig

    def build_plot_time_results(
        self,
        data,
        fig,
        amb_tag,
        axis,
        color_index,
        dof_list,
        y_label,
        row,
        showlegend,
        x_lim_dt=None,
    ):
        """Build and add a trace for time-domain results to a Plotly figure.

        This is a helper function to create and add a scatter plot trace to a
        Plotly figure object. It is specifically designed for plotting time-domain
        results from sensitivity analysis, such as sensor signals, excitation
        signals, and disturbed signals.

        The function takes time-series data, along with metadata like AMB tag,
        axis, and degree of freedom information, to generate a formatted trace
        that is then added to the specified row of the provided Plotly figure.

        Parameters
        ----------
        data : numpy.ndarray
            Time-series data to be plotted. This should be a 1D NumPy array
            representing the signal values over time.
        fig : plotly.graph_objects.Figure
            Plotly figure object to which the trace will be added.
        amb_tag : str
            Tag of the Active Magnetic Bearing (AMB) associated with the data.
            This tag is used in the trace name for identification.
        axis : str
            Axis ('x' or 'y') of the AMB to which the data corresponds.
            Used in the trace name.
        color_index : int
            Index to select a color from the `tableau_colors` color palette
            for the trace line. Ensures consistent coloring across plots.
        dof_list : list of str
            List of degree of freedom names (e.g., ['x', 'y', 'z', 'α', 'β', 'θ']).
            Used to determine the degree of freedom name based on the DOF index.
        y_label : str
            Label for the y-axis of the plot, describing the type of signal
            being plotted (e.g., "Sensor signal", "Excitation signal").
            Used in the y-axis title and hover template.
        row : int
            Row number in the Plotly subplot grid where the trace should be added.
        showlegend : bool
            Boolean indicating whether to display the legend for this trace.
            Typically True for the first trace of a kind and False for subsequent ones
            in the same group.
        x_lim_dt : float, optional
            Define the time limit for the x-axis, that will be equal to x_lim_dt * dt.
            If not provided, the upper limit in x axis will be equals to the max value of t.


        Returns
        -------
        None
            This function modifies the `fig` object in place by adding a trace.
            It does not return any value.

        Examples
        --------
        This is a helper function and is intended to be used internally by the
        `plot_run_time_results` method of a sensitivity results object.
        Refer to the documentation of `plot_run_time_results` for usage examples.
        """
        node_number = self.sensitivity_compute_dofs[amb_tag][axis] // self.number_dof
        dof_name = dof_list[
            self.sensitivity_compute_dofs[amb_tag][axis] % self.number_dof
        ]

        t = self.sensitivity_run_time_results["t"]
        fig.add_trace(
            go.Scatter(
                x=t,
                y=data,
                mode="lines",
                line=dict(color=list(tableau_colors)[color_index]),
                name=f"{amb_tag} (node: {node_number} | dof: {dof_name})",
                legendgroup=f"{amb_tag} (node: {node_number} | dof: {dof_name})",
                showlegend=showlegend,
                hovertemplate=f"Time (s): %{{x:.2f}}<br>{y_label} (m): %{{y:.2e}}",
            ),
            row=row,
            col=1,
        )

        x_max_lim = x_lim_dt * (t[1] - t[0]) if x_lim_dt is not None else np.max(t)
        fig.update_xaxes(
            title_text="Time (s)",
            range=[np.min(t), x_max_lim],
            row=row,
            col=1,
        )
        fig.update_yaxes(
            title_text=f"{y_label} (m)",
            row=row,
            col=1,
        )

    @staticmethod
    def _ndarray_to_list(a):
        """
        Convert a NumPy ndarray to a Python list.

        Parameters
        ----------
        a : np.ndarray
            The array to be converted.

        Returns
        -------
        list
            The converted list.
        """
        return np.asarray(a).tolist()

    @staticmethod
    def _list_to_ndarray(lst, dtype=None):
        """
        Convert a Python list to a NumPy ndarray.

        Parameters
        ----------
        lst : list
            The list to be converted.
        dtype : data-type, optional
            Desired data-type for the array.

        Returns
        -------
        np.ndarray
            The resulting NumPy array.
        """
        return np.array(lst, dtype=dtype) if dtype is not None else np.array(lst)

    @staticmethod
    def _complex_array_to_pairs(a: np.ndarray):
        """
        Convert a NumPy array of complex numbers to a list of [real, imag] pairs.

        Parameters
        ----------
        a : np.ndarray
            Array of complex numbers.

        Returns
        -------
        list
            List of [real, imag] pairs.
        """
        a = np.asarray(a, dtype=np.complex128)
        return [[float(z.real), float(z.imag)] for z in a]

    @staticmethod
    def _pairs_to_complex_array(pairs):
        """
        Convert a list of [real, imag] pairs to a NumPy array of complex numbers.

        Parameters
        ----------
        pairs : list
            List of [real, imag] pairs.

        Returns
        -------
        np.ndarray
            Array of complex numbers.
        """
        return np.array([complex(r, i) for r, i in pairs], dtype=np.complex128)

    def save(self, file: Path):
        """
        Save the sensitivity analysis results to a TOML file.

        This method serializes all relevant attributes of the SensitivityResults object,
        including the number of degrees of freedom, sensitivity computation DOFs, maximum
        absolute sensitivities, frequency response data (complex, magnitude, and phase),
        and time-domain results. The data is converted to standard Python types and
        written to the specified file in TOML format, creating parent directories if needed.

        Parameters
        ----------
        file : Path
            The path to the TOML file where the results will be saved.

        Returns
        -------
        None
            The method does not return anything. The results are written to disk.
        """
        file = Path(file)
        file.parent.mkdir(parents=True, exist_ok=True)

        out = {"SensitivityResults": {}}
        payload = out["SensitivityResults"]

        # Numbers of DOFs
        payload["number_dof"] = int(self.number_dof)
        payload["sensitivity_compute_dofs"] = {
            amb_tag: {axis: int(val) for axis, val in axes.items()}
            for amb_tag, axes in self.sensitivity_compute_dofs.items()
        }

        # Maximum absolute values
        payload["max_abs_sensitivities"] = {
            amb_tag: {axis: float(val) for axis, val in axes.items()}
            for amb_tag, axes in self.max_abs_sensitivities.items()
        }

        # Frequencies
        payload["sensitivities_frequencies"] = self._ndarray_to_list(
            self.sensitivities_frequencies
        )

        # Complex FRFs
        payload["sensitivities"] = {
            amb_tag: {
                axis: self._complex_array_to_pairs(vals) for axis, vals in axes.items()
            }
            for amb_tag, axes in self.sensitivities.items()
        }

        # |FRF| and phase
        payload["sensitivities_abs"] = {
            amb_tag: {axis: self._ndarray_to_list(vals) for axis, vals in axes.items()}
            for amb_tag, axes in self.sensitivities_abs.items()
        }
        payload["sensitivities_phase"] = {
            amb_tag: {axis: self._ndarray_to_list(vals) for axis, vals in axes.items()}
            for amb_tag, axes in self.sensitivities_phase.items()
        }

        # Time results
        payload["sensitivity_run_time_results"] = {
            amb_tag: {
                axis: {
                    "excitation_signal": self._ndarray_to_list(
                        time_signal_dict["excitation_signal"]
                    ),
                    "disturbed_signal": self._ndarray_to_list(
                        time_signal_dict["disturbed_signal"]
                    ),
                    "sensor_signal": self._ndarray_to_list(
                        time_signal_dict["sensor_signal"]
                    ),
                }
                for axis, time_signal_dict in axes.items()
            }
            for amb_tag, axes in self.sensitivity_run_time_results.items()
            if amb_tag != "t"
        }

        payload["sensitivity_run_time_results"]["t"] = self._ndarray_to_list(
            self.sensitivity_run_time_results["t"]
        )

        with file.open("w", encoding="utf-8") as f:
            toml.dump(out, f)

    @classmethod
    def load(cls, file: Path):
        """
        Load a SensitivityResults object from a TOML file.

        This method reconstructs a SensitivityResults instance from data stored in a TOML file,
        restoring all relevant attributes such as sensitivities, maximum absolute sensitivities,
        frequency arrays, and time-domain results.

        Parameters
        ----------
        file : Path
            Path to the TOML file containing the serialized SensitivityResults data.

        Returns
        -------
        SensitivityResults
            An instance of SensitivityResults with all data loaded from the file.
        """
        file = Path(file)
        data = toml.load(file)
        sr = data["SensitivityResults"]

        amb_tags = list(sr["sensitivities"].keys())
        axes = ["x", "y"]

        # Numbers of DOFs
        number_dof = int(sr["number_dof"])
        sensitivity_compute_dofs = {
            amb_tag: {
                axis: int(sr["sensitivity_compute_dofs"][amb_tag][axis])
                for axis in axes
            }
            for amb_tag in amb_tags
        }

        # Maximum absolute values
        max_abs_sensitivities = {
            amb_tag: {
                axis: float(sr["max_abs_sensitivities"][amb_tag][axis]) for axis in axes
            }
            for amb_tag in amb_tags
        }

        # Frequencies
        sensitivities_frequencies = np.array(
            sr["sensitivities_frequencies"], dtype=float
        )

        # Complex FRFs
        sensitivities = {
            amb_tag: {
                axis: cls._pairs_to_complex_array(sr["sensitivities"][amb_tag][axis])
                for axis in axes
            }
            for amb_tag in amb_tags
        }

        # |FRF| and phase
        sensitivities_abs = {
            amb_tag: {
                axis: np.array(sr["sensitivities_abs"][amb_tag][axis], dtype=float)
                for axis in axes
            }
            for amb_tag in amb_tags
        }

        sensitivities_phase = {
            amb_tag: {
                axis: np.array(sr["sensitivities_phase"][amb_tag][axis], dtype=float)
                for axis in axes
            }
            for amb_tag in amb_tags
        }

        # Time results
        rt = sr["sensitivity_run_time_results"]
        t = np.array(rt["t"], dtype=float)
        sensitivity_run_time_results = {
            amb_tag: {
                axis: {
                    "excitation_signal": np.array(
                        rt[amb_tag][axis]["excitation_signal"], dtype=float
                    ),
                    "disturbed_signal": np.array(
                        rt[amb_tag][axis]["disturbed_signal"], dtype=float
                    ),
                    "sensor_signal": np.array(
                        rt[amb_tag][axis]["sensor_signal"], dtype=float
                    ),
                }
                for axis in axes
            }
            for amb_tag in amb_tags
        }
        sensitivity_run_time_results["t"] = t

        loaded_result = cls.__new__(cls)
        loaded_result.max_abs_sensitivities = max_abs_sensitivities
        loaded_result.sensitivities = sensitivities
        loaded_result.sensitivities_abs = sensitivities_abs
        loaded_result.sensitivities_phase = sensitivities_phase
        loaded_result.sensitivity_compute_dofs = sensitivity_compute_dofs
        loaded_result.sensitivities_frequencies = sensitivities_frequencies
        loaded_result.number_dof = number_dof
        loaded_result.sensitivity_run_time_results = sensitivity_run_time_results

        return loaded_result<|MERGE_RESOLUTION|>--- conflicted
+++ resolved
@@ -19,13 +19,10 @@
 from prettytable import PrettyTable
 from scipy.fft import fft
 
-<<<<<<< HEAD
+from ross.plotly_theme import coolwarm_r, tableau_colors
 from pathlib import Path
 
 from ross.plotly_theme import tableau_colors, coolwarm_r
-=======
-from ross.plotly_theme import coolwarm_r, tableau_colors
->>>>>>> 4d992b0e
 from ross.units import Q_, check_units
 from ross.utils import intersection, compute_freq_resp
 
